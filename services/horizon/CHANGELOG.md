# Changelog

All notable changes to this project will be documented in this
file. This project adheres to [Semantic Versioning](http://semver.org/).

## Unreleased

### Changes

<<<<<<< HEAD
- Update XDR definitions for soroban usage ([4576](https://github.com/stellar/go/pull/4576))
- Include InvokeHostFunction Details on Operation API resources ([4608](https://github.com/stellar/go/pull/4608))
=======
- Add support for BucketListDB params in captive core cfg/.toml file and enable BucketListDB by default when `--captive-core-use-db` set and `stellar-core` version >= 19.6. If `--captive-core-use-db` set but `stellar-core` version < 19.6, on-disk sqlite db used. This update will not automatically trigger a state rebuild. However, if EXPERIMENTAL_BUCKETLIST_DB is set to false in the captive-core toml, a state rebuild will be triggered ([4733](https://github.com/stellar/go/pull/4733)).

### Fixes

* Update error when setting `BUCKET_DIR_PATH` and using Captive Core ([4736](https://github.com/stellar/go/pull/4736)).
>>>>>>> 7258f50c

## 2.23.1

### Changes

- Bump Go to the latest version, including net/http security fixes.

## 2.23.0

**Upgrading to this version will trigger a state rebuild. During this process, Horizon will not ingest new ledgers.**

### Fixes

* Improve performance of `/claimable_balances` filters. This change should significantly improve `?asset=` and `?claimant=` filters. ([#4690](https://github.com/stellar/go/pull/4690)).
* Reallocate slices after offer removals in order book graph. This is done to prevent keeping a large chunks of allocated but unused memory that can lead to OOM crash.
* The ingestion subsystem will now properly use a pool of history archives if more than one is provided. ([#4687](https://github.com/stellar/go/pull/4687))
* Add `horizon ingest build-state` command which builds state at a specific ledger. Useful for debugging. ([#4636](https://github.com/stellar/go/pull/4636))

## 2.22.1

**Upgrading to this version from <= v2.8.3 will trigger a state rebuild. During this process (which will take at least 10 minutes), Horizon will not ingest new ledgers.**

### Fixes

- `horizon db migrate` commands will not apply migrations if ingestion is disabled ([4664](https://github.com/stellar/go/pull/4664)).

## 2.22.0

**Upgrading to this version from <= v2.8.3 will trigger a state rebuild. During this process (which will take at least 10 minutes), Horizon will not ingest new ledgers.**

### Fixes

- Database migrations will now acquire a lock on ingestion, preventing possible deadlocks ([4587](https://github.com/stellar/go/pull/4587)).

### Changes

- Optimizes startup by preserving the Captive Core storage directory if Horizon has ingested ahead of the requested ledger ([4605](https://github.com/stellar/go/pull/4605)).

### DB Schema Migration

- Introduces a new index that optimizes account queries filtered by asset ([4635](https://github.com/stellar/go/pull/4635)).

## 2.21.0

**Upgrading to this version from <= v2.8.3 will trigger a state rebuild. During this process (which will take at least 10 minutes), Horizon will not ingest new ledgers.**

### Changes

- Bump Go to the latest version, including net/http and net/url security fixes ([4577](https://github.com/stellar/go/pull/4577))

### DB Schema Migration

- Added indexes by id for assets in the respective `history_trades` tables. Ingestion will stop while the migration is being applied. ([4565](https://github.com/stellar/go/pull/4565))

## 2.20.0

**Upgrading to this version from <= v2.8.3 will trigger a state rebuild. During this process (which will take at least 10 minutes), Horizon will not ingest new ledgers.**

### DB Schema Migration

- Added indexes by id for claimable balance and liquidity pool id's in the respective tx/ops tables. Ingestion will stop while the migration is being applied. ([4455](https://github.com/stellar/go/pull/4477))

### Changes

- Orphaned rows in lookup tables (`history_accounts`, `history_claimable_balances` and `history_liquidity_pools`) are removed in small batches after each ledger if `--history-retention-count` is set. ([4518](https://github.com/stellar/go/pull/4518), [4525](https://github.com/stellar/go/pull/4525))
- Improve restart time of Captive-Core when started with `--captive-core-use-db` flag. The solution does not work on Windows. ([4471](https://github.com/stellar/go/pull/4471))
- Fix a bug in which state verifier would run if condition checking DB query fails. ([4523](https://github.com/stellar/go/pull/4523))

## 2.19.0

**Upgrading to this version from <= v2.8.3 will trigger a state rebuild. During this process (which will take at least 10 minutes), Horizon will not ingest new ledgers.**

### Breaking Changes

* Update core version to 19.3.0 ([4485](https://github.com/stellar/go/pull/4485)).
* Pass `--console` to captive core. This is due to a breaking change in stellar-core 19.3.0 ([4487](https://github.com/stellar/go/pull/4487)).

### Changes

* Run postgres autovacuum on `history_trades_60000` table more frequently. ([4412](https://github.com/stellar/go/pull/4412)).
* Change `protocols/horizon.Transaction.AccountSequence` to `int64` from `string`. ([4409](https://github.com/stellar/go/pull/4409)).
* Add missing signer key type names. ([4429](https://github.com/stellar/go/pull/4429)).
* Update core version to 19.2.0. ([4441](https://github.com/stellar/go/pull/4441)).
* Add `User-Agent` header to history archive HTTP requests. ([4463](https://github.com/stellar/go/pull/4463)).

### DB Schema Migration

The migration makes the following schema changes:

  - tunes the `history_trades_60000` table to run autovacuum more frequently. Migration should be brief, does not incur any data/runtime processing. It does not need a reingestion.

## 2.18.1

* Enabled txsub system to work if/when underlying horizon db connection is read only. ([4418](https://github.com/stellar/go/pull/4418))
* Optimize the claimable balance SQL query for best index query plan performance([4398](https://github.com/stellar/go/pull/4398))


### DB Schema Migration

The migration makes the following schema changes:

  - creates new, `history_transactions_filtered_tmp` table related to enabling tx sub processing on read only, only ingest writes to the table. Deprecates, drops prior `txsub_results` table. Migration should be brief, does not incur any data/runtime processing.


## 2.18.0

* New Experimental Ingestion Filters Feature: Provide the ability to select which ledger transactions are accepted at ingestion time to be stored on horizon's historical databse.

  Define filter rules through Admin API and the historical ingestion process will check the rules and only persist the ledger transactions that pass the filter rules. Initially, two filters and corresponding rules are possible:

  * 'whitelist by account id' ([4221](https://github.com/stellar/go/issues/4221))
  * 'whitelist by canonical asset id' ([4222](https://github.com/stellar/go/issues/4222))

  The filters and their configuration are optional features and must be enabled with horizon command line parameters `admin-port=4200` and `exp-enable-ingestion-filtering=true`

  Once set, filter configurations and their rules are initially empty and the filters are disabled by default. To enable filters, update the configuration settings, refer to the Admin API Docs which are published on the Admin Port at http://localhost:<admin_port>/, follow details and examples for endpoints:
  * `/ingestion/filters/account`
  * `/ingestion/filters/asset.`
- Querying claimable balances has been optimized ([4385](https://github.com/stellar/go/pull/4385)).
- Querying trade aggregations has been optimized ([4389](https://github.com/stellar/go/pull/4389)).
- Postgres connections for non ingesting Horizon instances are now configured to timeout on long running queries / transactions ([4390](https://github.com/stellar/go/pull/4390)).
- Added `disable-path-finding` Horizon flag to disable the path finding endpoints. This flag should be enabled on ingesting Horizon instances which do not serve HTTP traffic ([4399](https://github.com/stellar/go/pull/4399)).


## V2.17.1

- Querying claimable balances has been optimized ([4385](https://github.com/stellar/go/pull/4385)).
- Querying trade aggregations has been optimized ([4389](https://github.com/stellar/go/pull/4389)).
- Postgres connections for non ingesting Horizon instances are now configured to timeout on long running queries / transactions ([4390](https://github.com/stellar/go/pull/4390)).
- Added `disable-path-finding` Horizon flag to disable the path finding endpoints. This flag should be enabled on ingesting Horizon instances which do not serve HTTP traffic ([4399](https://github.com/stellar/go/pull/4399)).


## V2.17.0

This is the final release after the [release candidate](v2.17.0-release-candidate), including some small additional changes:

- The transaction precondition record now excludes ([4360](https://github.com/stellar/go/pull/4360)):
  * `min_account_sequence_age` when it's `"0"`, as this is the default value when the condition is not set
  * `preconditions.ledgerbounds.max_ledger` when it's set to 0 (this means that there is no upper bound)

- Timebounds within the `preconditions` object are strings containing int64 UNIX timestamps in seconds rather than formatted date-times (which was a bug) ([4361](https://github.com/stellar/go/pull/4361)).

## V2.17.0 Release Candidate

**Upgrading to this version from <= v2.8.3 will trigger a state rebuild. During this process (which will take at least 10 minutes), Horizon will not ingest new ledgers.**

**Support for Protocol 19** ([4340](https://github.com/stellar/go/pull/4340)):

  - Account records can now contain two new, optional fields:

```txt
    "sequence_ledger": 0, // uint32 ledger number
    "sequence_time": "0"  // uint64 unix time in seconds, as a string
```

  The absence of these fields indicates that the account hasn't taken any actions since prior to the Protocol 19 release. Note that they'll either be both present or both absent.

  - Transaction records can now contain the following optional object:

```txt
    "preconditions": {
      "timebounds": {
        "min_time": "0",  // uint64 unix time in seconds, as a string
        "max_time": "0"   // as above
      },
      "ledgerbounds": {
        "min_ledger": 0,  // uint32 ledger number
        "max_ledger": 0   // as above
      },
      "min_account_sequence": "0",          // int64 sequence number, as a string
      "min_account_sequence_age": "0",      // uint64 unix time in seconds, as a string
      "min_account_sequence_ledger_gap": 0, // uint32 ledger count

      "extra_signers": [] // list of signers as StrKeys
    }
```

  All of the top-level fields within this object are also optional. However, the "ledgerbounds" object will always have at least its `min_ledger` field set.

  Note that the existing "valid_before_time" and "valid_after_time" fields on the top-level object will be identical to the "preconditions.timebounds.min_time" and "preconditions.timebounds.min_time" fields, respectively, if those exist. The "valid_before_time" and "valid_after_time" fields are now considered deprecated and will be removed in Horizon v3.0.0.

### DB Schema Migration

The migration makes the following schema changes:

  - adds new, optional columns to the `history_transactions` table related to the new preconditions
  - adds new, optional columns to the `accounts` table related to the new account extension
  - amends the `signer` column of the `accounts_signers` table to allow signers of arbitrary length

### Deprecations

The following fields on transaction records have been deprecated and will be removed in a future version:

  - `"valid_before"` and `"valid_after"`

These fields are now represented by `preconditions.timebounds.min_time` and `preconditions.timebounds.max_time` as `uint64` UNIX timestamps, in seconds.

## V2.16.1

* v2.16.0 rebuilt using Golang 1.18.1 with security fixes for CVE-2022-24675, CVE-2022-28327 and CVE-2022-27536.

## V2.16.0

* Replace keybase with publicnode in the stellar core config. ([4291](https://github.com/stellar/go/pull/4291))
* Add a rate limit for path finding requests. ([4310](https://github.com/stellar/go/pull/4310))
* Horizonclient, fix multi-parameter url for claimable balance query. ([4248](https://github.com/stellar/go/pull/4248))

## v2.15.1

**Upgrading to this version from <= v2.8.3 will trigger a state rebuild. During this process (which will take at least 10 minutes), Horizon will not ingest new ledgers.**

### Fixes

* Fixed a regression preventing running multiple concurrent captive-core ingestion instances. ([4251](https://github.com/stellar/go/pull/4251))

## v2.15.0

**Upgrading to this version from <= v2.8.3 will trigger a state rebuild. During this process (which will take at least 10 minutes), Horizon will not ingest new ledgers.**

### DB Schema Migration

* DB migrations add columns to the `history_trades` table to enable filtering trades by "rounding slippage". This is very large table so migration may take a long time (depending on your DB hardware). Please test the migrations execution time on the copy of your production DB first.

### Features

* New feature, enable captive core based ingestion to use remote db persistence rather than in-memory for ledger states. Essentially moves what would have been stored in RAM to the external db instead. Recent profiling on the two approaches shows an approximate space usage of about 8GB for ledger states as of 02/2022 timeframe, but it will gradually continue to increase as more accounts/assets are added to network. Current horizon ingest behavior when configured for captive core usage will by default take this space from RAM, unless a new command line flag is specified `--captive-core-use-db=true`, which enables this space to be taken from the external db instead, and not RAM. The external db used is determined be setting `DATABASE` parameter in the captive core cfg/.toml file. If no value is set, then by default it uses sqlite and the db file is stored in `--captive-core-storage-path` - ([4092](https://github.com/stellar/go/pull/4092))
  * Note, if using this feature, we recommend using a storage device with capacity for at least 3000 write ops/second.

### Fixes

* Exclude trades with high "rounding slippage" from `/trade_aggregations` endpoint. ([4178](https://github.com/stellar/go/pull/4178))
  * Note, to apply this change retroactively to existing data you will need to reingest starting from protocol 18 (ledger `38115806`).
* Release DB connection in `/paths` when no longer needed. ([4228](https://github.com/stellar/go/pull/4228))
* Fixed false positive warning during orderbook verification in the horizon log output whenever the in memory orderbook is inconsistent with the postgres liquidity pool and offers table. ([4236](https://github.com/stellar/go/pull/4236))

## v2.14.0

* Restart Stellar-Core when it's context is cancelled. ([4192](https://github.com/stellar/go/pull/4192))
* Resume ingestion immediately when catching up. ([4196](https://github.com/stellar/go/pull/4196))
* Check if there are newer ledger when requested ledger does not exist. ([4198](https://github.com/stellar/go/pull/4198))
* Properly check against the HA array being empty. ([4152](https://github.com/stellar/go/pull/4152))

## v2.13.0

### DB Schema Migration

* DB migrations add a column and index to the `history_trades` table to improve performance of some queries. This is very large table so migration may take a long time (depending on your DB hardware). Please test the migrations execution time on the copy of your production DB first.

### Changes

* Improve performance of `/trades?trade_type=liquidity_pool` requests. ([4149](https://github.com/stellar/go/pull/4149))
* Added `absBeforeEpoch` to ClaimableBalance API Resources. It will contain the Unix epoch representation of absolute before date. ([4148](https://github.com/stellar/go/pull/4148))
* Path finding results contain empty paths again (removed in Horizon 2.9.0). ([4137](https://github.com/stellar/go/pull/4137))
* Generate HTTP Status code of 499 for Client Disconnects, should propagate into `horizon_http_requests_duration_seconds_count` metric key with `status="499"` label. ([4098](https://github.com/stellar/go/pull/4098))
* Fix incorrect counting of rate limited events in stream requests. ([4163](https://github.com/stellar/go/pull/4163))
* Update cursor on every ledger when using old non Captive-Core ingestion backend. ([4150](https://github.com/stellar/go/pull/4150))
* Fix the code responsible for updating Stellar-Core status that could stop the metrics updates on connectivity issues. ([4180](https://github.com/stellar/go/pull/4180))

## v2.12.1

### Fixes
* Fixes a critical vulnerability in HTTP server of Golang <=1.17.4. An attacker can cause unbounded memory growth in a Go server accepting HTTP/2 requests.

## v2.12.0

### Features
* Result codes for fee-bump transactions will now also include the inner result codes ([4081](https://github.com/stellar/go/pull/4081))

### Performance improvements
* XDR encoding/decoding pipelines have been optimized ([4069](https://github.com/stellar/go/pull/4069), [4068](https://github.com/stellar/go/pull/4068), [4073](https://github.com/stellar/go/pull/4073), [4064](https://github.com/stellar/go/pull/4064), [4071](https://github.com/stellar/go/pull/4071), [4075](https://github.com/stellar/go/pull/4075), [4077](https://github.com/stellar/go/pull/4077))

* Path-finding on the `/paths` endpoint has been sped up significantly ([4091](https://github.com/stellar/go/pull/4091), [4096](https://github.com/stellar/go/pull/4096), [4102](https://github.com/stellar/go/pull/4102)), [4105](https://github.com/stellar/go/pull/4105), [4113](https://github.com/stellar/go/pull/4113)

* Unused database indices have been removed ([4085](https://github.com/stellar/go/pull/4085), [4089](https://github.com/stellar/go/pull/4089))

### Fixes
* Improves error parsing from Captive Core ([4066](https://github.com/stellar/go/pull/4066))

* Prevent duplicate errors related to liquidity pool tables during repeated reingestion of same range ([4114](https://github.com/stellar/go/pull/4114))

* In the 2.11.0 release there was a bug introduced which made the `horizon db reingest range` command ignore optional parameters like `--parallel-workers`. This bug is now fixed so all optional command line flags are parsed correctly ([4127](https://github.com/stellar/go/pull/4127))

## v2.11.0

### Changes

* Add a new horizon flag `--max-assets-per-path-request` (`15` by default) that sets the number of assets to consider for strict-send and strict-recieve requests ([4046](https://github.com/stellar/go/pull/4046))
* Add an endpoint `/liquidity_pools?account={account_id}` which returns the liquidity pools an account is participating in [4043](https://github.com/stellar/go/pull/4043)
* Add a new horizon command `horizon db fill-gaps` which fills any gaps in history in the horizon db. The command takes optional start and end ledger parameters. If the start and end ledger is provided then horizon will only fill the gaps found within the given ledger range [4060](https://github.com/stellar/go/pull/4060)
* Improve performance of `/liquidity_pools/{liquidity_pool_id}/effects` endpoint by optimizing the db query to fetch effects for a liquidity pool [4065](https://github.com/stellar/go/pull/4065)
* Include the captive core binary in the `stellar/horizon` Docker image [4019](https://github.com/stellar/go/pull/4019)
* Remove `--captive-core-reuse-storage-dir` horizon flag [4048](https://github.com/stellar/go/pull/4048)
* Improve performance of XDR encoding which should also improve ingestion speeds [4063](https://github.com/stellar/go/pull/4063), [4056](https://github.com/stellar/go/pull/4056), [3957](https://github.com/stellar/go/pull/3957)
* Improve detection of when the Stellar Core binary has been modified [4050](https://github.com/stellar/go/pull/4050)
* `horizon_ingest_state_verify_ledger_entries` metric was changed to gauge [4054](https://github.com/stellar/go/pull/4054)

## v2.10.0

This is a minor release with no DB Schema migrations nor explicit state rebuild.

### Changes

* Use the correct asset when calculating liquidity pool disbursements ([4018](https://github.com/stellar/go/pull/4018))
* Make sure Stellar-Core is not started before previous instance termination ([4020](https://github.com/stellar/go/pull/4020))
* Add a new feature flag `--ingest-enable-extended-log-ledger-stats` (`false` by default) that enables extra ledger stats when logging ledger processing info ([4017](https://github.com/stellar/go/pull/4017))
* Add a new command `horizon record-metrics` that records `:[ADMIN_PORT]/metrics` into a zip file for debugging purposes ([4023](https://github.com/stellar/go/pull/4023))
* Expose the `Latest-Ledger` header to browser web pages ([3995](https://github.com/stellar/go/pull/3995))
* Correct `horizon db reingest range` output command name when invoking `horizon db detect-gaps` ([4007](https://github.com/stellar/go/pull/4007))
* Add new prometheus metrics:
  * `round_trip_time_seconds`:  time required to run `select 1` query in the DB ([4009](https://github.com/stellar/go/pull/4009))
  * `state_verify_ledger_entries_count`: number of ledger entries downloaded from buckets in a single state verifier run ([4015](https://github.com/stellar/go/pull/4015))
  * `ledger_fetch_duration_seconds`: duration of fetching ledgers from ledger backend, sliding window = 10m ([4016](https://github.com/stellar/go/pull/4016))


## v2.9.0

**Upgrading to this version from <= v2.8.3 will trigger a state rebuild. During this process (which will take at least 10 minutes), Horizon will not ingest new ledgers.**

**Protocol 18 support:** This release adds support for Protocol 18 ([CAP 38](https://github.com/stellar/stellar-protocol/blob/master/core/cap-0038.md): Automated Market Makers).

### DB Schema Migration

* This release comes with a DB migration removing `offer_id` field from `history_trades` table and adding new tables related to AMM. It should not take more than 15 minutes to complete the migration.

### Breaking changes

* There are multiple breaking changes that will activate on Protocol 18 upgrade. Please check the [Horizon Liquidity Pool API](https://docs.google.com/document/d/1pXL8kr1a2vfYSap9T67R-g72B_WWbaE1YsLMa04OgoU/edit) doc for more information. Please upgrade to the latest SDKs that are backward compatible.
* The `--ingest` flag is set by default. If `--captive-core-config-path` is not set, the config file is generated based on network passhprase ([3783](https://github.com/stellar/go/pull/3783)).

### Changes

* **[CAP 38](https://github.com/stellar/stellar-protocol/blob/master/core/cap-0038.md): Automated Market Makers) support.** All the API changes have been outlined in [Horizon Liquidity Pool API](https://docs.google.com/document/d/1pXL8kr1a2vfYSap9T67R-g72B_WWbaE1YsLMa04OgoU/edit) doc.
* Update `/paths` endpoint to take liquidity pools into account when searching for possible routes between assets ([3818](https://github.com/stellar/go/pull/3818)).
* Multiple performance improvements in `/paths`: [3816](https://github.com/stellar/go/pull/3816), [3965](https://github.com/stellar/go/pull/3965), [3933](https://github.com/stellar/go/pull/3933).
* Requests to `/paths` are now cancelled, respecting `--connection-timeout` flag value ([3081](https://github.com/stellar/go/pull/3081)).
* Multiple performance improvements to state ingestion processors: [3945](https://github.com/stellar/go/pull/3945), [3956](https://github.com/stellar/go/pull/3956), [3963](https://github.com/stellar/go/pull/3963), [3953](https://github.com/stellar/go/pull/3953), [3944](https://github.com/stellar/go/pull/3944).
* Add missing tx result codes in `txsub` ([3866](https://github.com/stellar/go/pull/3866)).
* Add new metric `ProcessorsRunDurationSummary`, old `ProcessorsRunDuration` is deprecated ([3940](https://github.com/stellar/go/pull/3940)).
* Logs during state ingesiton now display `progress` value which is percentage progress indicator ([3946](https://github.com/stellar/go/pull/3946)).

## v2.8.3
**Upgrading to this version from <= v2.8.0 will trigger a state rebuild. During this process (which will take at least 10 minutes), Horizon will not ingest new ledgers.**

### DB Schema Migration

* This release comes with a small DB migration. It should not take more than a couple minutes.

### Scheduled Changes

**In the 2.9.0 Horizon release, the `--ingest` flag will be set to `true` by default.**

### Changes

* Fix ingestion of fee bump transactions which have muxed source accounts ([3948](https://github.com/stellar/go/pull/3948)).
* Add an index on trade aggregations, to improve ingestion performance ([3947](https://github.com/stellar/go/pull/3947)).

## v2.8.2
**Upgrading to this version from <= v2.8.0 will trigger a state rebuild. During this process (which will take at least 10 minutes), Horizon will not ingest new ledgers.**

**In the 2.9.0 Horizon release, the `--ingest` flag will be set to `true` by default.**

* Improve performance of `OffersProcessor`. This should speed up ingestion of latest Stellar Public Network activity by up to 30%. Please note that this change does not improve reingestion speed because ledger entries are not processed during reingestion. ([3917](https://github.com/stellar/go/pull/3917))

## v2.8.1
**Upgrading to this version from <= v2.8.0 will trigger a state rebuild. During this process (which will take at least 10 minutes), Horizon will not ingest new ledgers.**

**In the 2.9.0 Horizon release, the `--ingest` flag will be set to `true` by default.**

* Fix bug in asset balance classification where clawback is enabled. ([3847](https://github.com/stellar/go/pull/3847))

## v2.8.0
**Upgrading to this version from <= v2.1.1 will trigger a state rebuild. During this process (which will take at least 10 minutes), Horizon will not ingest new ledgers.**

**In the 2.9.0 Horizon release, the `--ingest` flag will be set to `true` by default.**

* Limit reap to 100k ledgers/second, to prevent excess CPU usage ([3823](https://github.com/stellar/go/pull/3823)).
* Improve performance of path finding endpoints ([3818](https://github.com/stellar/go/pull/3818)).

## v2.7.0
**Upgrading to this version from <= v2.1.1 will trigger a state rebuild. During this process (which will take at least 10 minutes), Horizon will not ingest new ledgers.**

**In the 2.9.0 Horizon release, the `--ingest` flag will be set to `true` by default.**

* If `--captive-core-config-path` is not set, the config file is generated based on network passhprase. ([3783](https://github.com/stellar/go/pull/3783))
* Fix bug in horizon reap system (used by `horizon db reap` command and when horizon is configured with `--history-retention-count`) which could lead to partial deletions. ([3754](https://github.com/stellar/go/pull/3754))
* Log debug messages from captive core at the appropriate log level. ([3746](https://github.com/stellar/go/pull/3746))
* Add a feature flag `--captive-core-reuse-storage-path`/`CAPTIVE_CORE_REUSE_STORAGE_PATH` that will reuse Captive Core's storage path for bucket files when applicable for better performance. ([3750](https://github.com/stellar/go/pull/3750))

* Add the ability to filter accounts by their participation in a particular liquidity pool ([3873](https://github.com/stellar/go/pull/3873)).

### Update
* Include pool shares in account balances ([3873](https://github.com/stellar/go/pull/3873)).

## v2.6.1

**Upgrading to this version from <= v2.1.1 will trigger a state rebuild. During this process (which will take at least 10 minutes), Horizon will not ingest new ledgers.**

* Fix bug introduced in v2.6.0 ([#3737](https://github.com/stellar/go/pull/3737)), preventing usage of `horizon db migrate up/down/redo` commands. ([#3762](https://github.com/stellar/go/pull/3762))

## v2.6.0

**Upgrading to this version from <= v2.1.1 will trigger a state rebuild. During this process (which will take at least 10 minutes), Horizon will not ingest new ledgers.**

* Precompute trade aggregations during ingestion to improve performance. Will rebuild the aggregations as part of the database migrations. ([3641](https://github.com/stellar/go/pull/3641) & [3760](https://github.com/stellar/go/pull/3760)).
* Require `COUNT` param when running `horizon db migrate down COUNT` to prevent accidentally running all downwards migrations. Add `horizon db migrate status` command. ([#3737](https://github.com/stellar/go/pull/3737))
* Fix a bug in `fee_account_muxed` and `fee_account_muxed_id` fields (the fields were incorrectly populated with the source account details). ([3735](https://github.com/stellar/go/pull/3735))
* Validate ledger range when calling `horizon db reingest range` so that we respond with an error when attempting to ingest ledgers which are not available in the history archives. ([3738](https://github.com/stellar/go/pull/3738))
* Improve performance of transaction submission. ([3563](https://github.com/stellar/go/pull/3563))


## v2.5.2

**Upgrading to this version from <= v2.1.1 will trigger a state rebuild. During this process (which can take up to 20 minutes), Horizon will not ingest new ledgers.**

* Fix a bug in the method unmarshaling payment operation details. ([#3722](https://github.com/stellar/go/pull/3722))

## v2.5.1

**Upgrading to this version from <= v2.1.1 will trigger a state rebuild. During this process (which can take up to 20 minutes), Horizon will not ingest new ledgers.**

* Fix for Stellar-Core 17.1.0 bug that can potentially corrupt Captive-Core storage dir.
* All muxed ID fields are now represented as strings. This is to support JS that may not handle uint64 values in JSON responses properly.

## v2.5.0

**Upgrading to this version from <= v2.1.1 will trigger a state rebuild. During this process (which can take up to 20 minutes), Horizon will not ingest new ledgers.**

* Add new command `horizon db detect-gaps`, which detects ingestion gaps in the database. The command prints out the `db reingest` commands to run in order to fill the gaps found ([3672](https://github.com/stellar/go/pull/3672)). 
* Performance improvement: Captive Core now reuses bucket files whenever it finds existing ones in the corresponding `--captive-core-storage-path` (introduced in [v2.1.0](#v2.1.0) rather than generating a one-time temporary sub-directory ([3670](https://github.com/stellar/go/pull/3670)). **This feature requires Stellar-Core version 17.1 or later.**
* Horizon now monitors the Stellar Core binary on disk (pointed to by `--stellar-core-binary-path`/`STELLAR_CORE_BINARY_PATH`) and restarts its Captive Core subprocess if it detects changes (i.e a more recent file timestamp for the Stellar Core binary) ([3687](https://github.com/stellar/go/pull/3687)).
* `POST /transactions` return `503 Service Unavailable` instead of `504 Gateway Timeout` if connected Stellar-Core is out of sync ([3653](https://github.com/stellar/go/pull/3653)).
* Add protocol version metrics: `horizon_ingest_max_supported_protocol_version`, `horizon_ingest_captive_stellar_core_supported_protocol_version`, `horizon_stellar_core_supported_protocol_version` ([3634](https://github.com/stellar/go/pull/3634)).
* Fixed crash in `horizon ingest verify-range` command ([3682](https://github.com/stellar/go/pull/3682)).
* Handle replica conflict errors gracefully ([3674](https://github.com/stellar/go/pull/3674)).
* Fix data race in request parameters handling ([3690](https://github.com/stellar/go/pull/3690)).
* Fix bug where the configuration for `CAPTIVE_CORE_LOG_PATH`, `CAPTIVE_CORE_PEER_PORT`, and `CAPTIVE_CORE_HTTP_PORT` were ignored if they were configured via environment variables instead of command line arguments. ([3702](https://github.com/stellar/go/pull/3702)).
* Error when setting `BUCKET_DIR_PATH` through `--captive-core-config-path` ([3707](https://github.com/stellar/go/pull/3707)).

## v2.4.1

**Upgrading to this version from <= v2.1.1 will trigger a state rebuild. During this process (which can take up to 20 minutes), Horizon will not ingest new ledgers.**

### Bug Fixes
* Fix bug in `horizon db reingest range` command, which would throw a duplicate entry conflict error from the DB. ([3661](https://github.com/stellar/go/pull/3661)).
* Fix bug in DB metrics preventing Horizon from starting when read-only replica middleware is enabled. ([3668](https://github.com/stellar/go/pull/3668)).
* Fix bug in the value of `route` in the logs for rate-limited requests (previously it was set to `undefined`). ([3658](https://github.com/stellar/go/pull/3658)).

## v2.4.0

**Upgrading to this version from <= v2.1.1 will trigger a state rebuild. During this process (which can take up to 20 minutes), Horizon will not ingest new ledgers.**

### DB State Migration

* This release comes with a small DB schema change (new multiplexed-account-related columns are incorporated). It should not take more than five minutes to run due to new columns being NULL-able. 

### Deprecations

* Deprecate `--captive-core-config-append-path` in favor of `--captive-core-config-path`. The difference between the two flags is that `--captive-core-config-path` will validate the configuration file to reject any fields which are not supported by captive core ([3629](https://github.com/stellar/go/pull/3629)).

### New features 

* Add more in-depth Prometheus metrics (count & duration) for db queries. ([3597](https://github.com/stellar/go/pull/3597), [3605](https://github.com/stellar/go/pull/3605))

* HTTP request logs will now print the Origin header if Referer is not set. ([3599](https://github.com/stellar/go/pull/3599))

* Add Multiplexed Account details to API responses (additional `_muxed` and `_muxed_id` optional fields following what's described in [SEP 23](https://github.com/stellar/stellar-protocol/blob/master/ecosystem/sep-0023.md#horizon-api-changes)):
  * Transactions: `account_muxed`, `account_muxed_id`, `fee_account` and `fee_account_muxed`.
  * Operations: `source_account_muxed`, `source_account_muxed_id` and additional fields depending on the operation (e.g. `from_muxed`, `from_muxed_id`, `to_muxed` and `to_muxed_id` for Payment operations)
  * Effects: `account_muxed`, `account_muxed_id` and additional fields depending on the effect (e.g. `seller_muxed` and `seller_muxed_id`  for the Trade effect).

### Code Changes

* Fix bug in `horizon db reingest range` command which required the `--ingest` flag to be set ([3625](https://github.com/stellar/go/pull/3625)).

* Fix bug in causing database connections to be closed when the HTTP request was cancelled. ([3630](https://github.com/stellar/go/pull/3630))

## v2.3.0

**Upgrading to this version from <= v2.1.1 will trigger a state rebuild. During this process (which can take up to 20 minutes), Horizon will not ingest new ledgers.**

### New features
* Introduces a flag (`--ro-database-url` / `RO_DATABASE_URL`) which allows setting a connection to a read-replica database. This flag makes Horizon take into account data propagation lag to the replica instance, adding retries if the data is out of sync ([3574](https://github.com/stellar/go/pull/3574)).

### Code changes
* Improved test suite coverage and stability ([3560](https://github.com/stellar/go/pull/3560), [3562](https://github.com/stellar/go/pull/3562), [3551](https://github.com/stellar/go/pull/3551), and [3547](https://github.com/stellar/go/pull/3547)).

* Improved session handling and timeouts ([3576](https://github.com/stellar/go/pull/3576), [3545](https://github.com/stellar/go/pull/3545), and [3567](https://github.com/stellar/go/pull/3567)).

* Improved stability of Captive Core's configuration options. Specifically, it will now prefer either the command-line parameter (e.g. `--captive-core-peer-port` or its env-var equivalent) or the user-supplied append file (`--captive-core-append-path`) over Horizon's internal defaults. However, if a value is set in *both* the append file and at the command-line, an error will be thrown unless both values are equal ([3558](https://github.com/stellar/go/pull/3558)).


## v2.2.0

**Upgrading to this version will trigger state rebuild. During this process (which can take up to 20 minutes) it will not ingest new ledgers.**

* Add `num_claimable_balances` and `claimable_balances_amount` fields to asset stat summaries at `/assets` ([3502](https://github.com/stellar/go/pull/3502)).
* Improve ingestion reliability when running multiple Horizon ingestion instances ([3518](https://github.com/stellar/go/pull/3518)).

## v2.1.1

* When ingesting a backlog of ledgers, Horizon sometimes consumes ledgers faster than the rate at which Captive Core emits them. Previously this scenario caused failures in the ingestion system. That is now fixed in ([3531](https://github.com/stellar/go/pull/3531)).

## v2.1.0

### DB State Migration

* This release comes with an internal DB represenatation change: the `claimable_balances` table now represents the claimable balance identifiers as an hexadecimal string (as opposed to base64).

**The migration will be performed by the ingestion system (through a state rebuild) and, thus, if some of your Horizon nodes are not ingestors (i.e. no `--ingestion` flag enabled) you may experience 500s in the `GET /claimable_balances/` requests until an ingestion node is upgraded. Also, it's worth noting that the rebuild process will take several minutes and no new ledgers will be ingested until the rebuild is finished.**

### Breaking changes

* Add a flag `--captive-core-storage-path`/`CAPTIVE_CORE_STORAGE_PATH` that allows users to control the storage location for Captive Core bucket data ([3479](https://github.com/stellar/go/pull/3479)).
  - Previously, Horizon created a directory in `/tmp` to store Captive Core bucket data. Now, if the captive core storage path flag is not set, Horizon will default to using the current working directory.
* Add a flag `--captive-core-log-path`/`CAPTIVE_CORE_LOG_PATH` that allows users to control the location of the logs emitted by Captive Core ([3472](https://github.com/stellar/go/pull/3472)). If you have a `LOG_FILE_PATH` entry in your Captive Core toml file remove that entry and use the horizon flag instead.
* `--stellar-core-db-url` / `STELLAR_CORE_DATABASE_URL` should only be configured if Horizon ingestion is enabled otherwise Horizon will not start ([3477](https://github.com/stellar/go/pull/3477)).

### New features

* Add an endpoint which determines if Horizon is healthy enough to receive traffic ([3435](https://github.com/stellar/go/pull/3435)).
* Sanitize route regular expressions for Prometheus metrics ([3459](https://github.com/stellar/go/pull/3459)).
* Add asset stat summaries per trust-line flag category ([3454](https://github.com/stellar/go/pull/3454)).
  - The `amount`, and `num_accounts` fields in `/assets` endpoint are deprecated. Fields will be removed in Horizon 3.0. You can find the same data under `balances.authorized`, and `accounts.authorized`, respectively.
* Add a flag `--captive-core-peer-port`/`CAPTIVE_CORE_PEER_PORT` that allows users to control which port the Captive Core subprocess will bind to for connecting to the Stellar swarm. ([3483](https://github.com/stellar/go/pull/3484)).
* Add 2 new HTTP endpoints `GET claimable_balances/{id}/transactions` and `GET claimable_balances/{id}/operations`, which respectively return the transactions and operations related to a provided Claimable Balance Identifier `{id}`.
* Add Stellar Protocol 16 support. This release comes with support for Protocol 16 ([CAP 35](https://github.com/stellar/stellar-protocol/blob/master/core/cap-0035.md): asset clawback). See [the downstream SDK issue template](https://gist.github.com/2opremio/89c4775104635382d51b6f5e41cbf6d5) for details on what changed on Horizon's side. For full details, please read [CAP 35](https://github.com/stellar/stellar-protocol/blob/master/core/cap-0035.md).


## v2.0.0

### Before you upgrade

Please read the [Captive Core](https://github.com/stellar/go/blob/master/services/horizon/internal/docs/captive_core.md) doc which contains new requirements and migration guide.

### Captive Stellar-Core

Introducing the stable release with Captive Stellar-Core mode enabled by default. Captive mode relaxes Horizon's operational requirements. It allows running Horizon without a fully fledged Core instance and, most importantly, without a Core database. More information about this new mode can be found in [Captive Core](https://github.com/stellar/go/blob/master/services/horizon/internal/docs/captive_core.md) doc.

If you run into issues please check [Known Issues](https://github.com/stellar/go/blob/master/services/horizon/internal/docs/captive_core.md#known-issues) or [report an issue](https://github.com/stellar/go/issues/new/choose). Please ask questions in [Keybase](https://keybase.io/team/stellar.public) or [Stack Exchange](https://stellar.stackexchange.com/).

### Breaking changes

* There are new config params (below) required by Captive Stellar-Core. Please check the [Captive Core](https://github.com/stellar/go/blob/master/services/horizon/internal/docs/captive_core.md) guide for migration tips.
  * `STELLAR_CORE_BINARY_PATH` - a path to Stellar-Core binary,
  * `CAPTIVE_CORE_CONFIG_APPEND_PATH` - defines a path to a file to append to the Stellar Core configuration file used by captive core.
* The `expingest` command has been renamed to `ingest` since the ingestion system is not experimental anymore.
* Removed `--rate-limit-redis-key` and `--redis-url` configuration flags.

## v2.0.0 Release Candidate

**This is a release candidate: while SDF is confident that there are no critical bugs and release candidate is safe to use in production we encourage organizations to deploy it to production only after org-specific testing.**

### Before you upgrade

Please read the [Captive Core](https://github.com/stellar/go/blob/release-horizon-v2.0.0-beta/services/horizon/internal/docs/captive_core.md) doc which contains new requirements and migration guide.

### Captive Stellar-Core

Introducing the release candidate with Captive Stellar-Core mode enabled by default. Captive mode relaxes Horizon's operational requirements. It allows running Horizon without a fully fledged Core instance and, most importantly, without a Core database. More information about this new mode can be found in [Captive Core](https://github.com/stellar/go/blob/release-horizon-v2.0.0-beta/services/horizon/internal/docs/captive_core.md) doc.

If you run into issues please check [Known Issues](https://github.com/stellar/go/blob/release-horizon-v2.0.0-beta/services/horizon/internal/docs/captive_core.md#known-issues) or [report an issue](https://github.com/stellar/go/issues/new/choose). Please ask questions in [Keybase](https://keybase.io/team/stellar.public) or [Stack Exchange](https://stellar.stackexchange.com/).

### Breaking changes

* The `expingest` command has been renamed to `ingest` since the ingestion system is not experimental anymore.
* Removed `--rate-limit-redis-key` and `--redis-url` configuration flags.

## v1.14.0

* Fix bug `/fee_stats` endpoint. The endpoint was not including the additional base fee charge for fee bump transactions ([#3354](https://github.com/stellar/go/pull/3354))
* Expose the timestamp of the most recently ingested ledger in the root resource response and in the `/metrics` response ([#3281](https://github.com/stellar/go/pull/3281))
* Add `--checkpoint-frequency` flag to configure how many ledgers span a history archive checkpoint ([#3273](https://github.com/stellar/go/pull/3273)). This is useful in the context of creating standalone Stellar networks in [integration tests](internal/docs/captive_core.md#private-networks).

## v1.13.1

**Upgrading to this version from version before v1.10.0 will trigger state rebuild. During this process (which can take several minutes) it will not ingest new ledgers.**

* Fixed a bug in `/fee_stats` endpoint that could calculate invalid stats if fee bump transactions were included in the ledger ([#3326](https://github.com/stellar/go/pull/3326))

## v2.0.0 Beta

**THIS IS A BETA RELEASE! DO NOT USE IN PRODUCTION. The release may contain critical bugs. It's not suitable for production use.**

### Before you upgrade

Please read the [Captive Core](https://github.com/stellar/go/blob/release-horizon-v2.0.0-beta/services/horizon/internal/docs/captive_core.md) doc which contains new requirements and migration guide.

### Captive Stellar-Core

Introducing the beta release with Captive Stellar-Core mode enabled by default. Captive mode relaxes Horizon's operational requirements. It allows running Horizon without a fully fledged Core instance and, most importantly, without a Core database. More information about this new mode can be found in [Captive Core](https://github.com/stellar/go/blob/release-horizon-v2.0.0-beta/services/horizon/internal/docs/captive_core.md) doc.

This version may contain bugs. If you run into issues please check [Known Issues](https://github.com/stellar/go/blob/release-horizon-v2.0.0-beta/services/horizon/internal/docs/captive_core.md#known-issues) or [report an issue](https://github.com/stellar/go/issues/new/choose). Please ask questions in [Keybase](https://keybase.io/team/stellar.public) or [Stack Exchange](https://stellar.stackexchange.com/).

## v1.13.0

**Upgrading to this version from version before v1.10.0 will trigger state rebuild. During this process (which can take several minutes) it will not ingest new ledgers.**

* Improved performance of `OfferProcessor` ([#3249](https://github.com/stellar/go/pull/3249)).
* Improved speed of state verification startup time ([#3251](https://github.com/stellar/go/pull/3251)).
* Multiple Captive Core improvements and fixes ([#3237](https://github.com/stellar/go/pull/3237), [#3257](https://github.com/stellar/go/pull/3257), [#3260](https://github.com/stellar/go/pull/3260), [#3264](https://github.com/stellar/go/pull/3264), [#3262](https://github.com/stellar/go/pull/3262), [#3265](https://github.com/stellar/go/pull/3265), [#3269](https://github.com/stellar/go/pull/3269), [#3271](https://github.com/stellar/go/pull/3271), [#3270](https://github.com/stellar/go/pull/3270), [#3272](https://github.com/stellar/go/pull/3272)).

## v1.12.0

* Add Prometheus metrics for the duration of ingestion processors ([#3224](https://github.com/stellar/go/pull/3224))
* Many Captive Core improvements and fixes ([#3232](https://github.com/stellar/go/pull/3232), [#3223](https://github.com/stellar/go/pull/3223), [#3226](https://github.com/stellar/go/pull/3226), [#3203](https://github.com/stellar/go/pull/3203), [#3189](https://github.com/stellar/go/pull/3189),  [#3187](https://github.com/stellar/go/pull/3187))

## v1.11.1

* Fix bug in parsing `db-url` parameter in `horizon db migrate` and `horizon db init` commands ([#3192](https://github.com/stellar/go/pull/3192)).

## v1.11.0

* The `service` field emitted in ingestion logs has been changed from `expingest` to `ingest` ([#3118](https://github.com/stellar/go/pull/3118)).
* Ledger stats are now exported in `/metrics` in `horizon_ingest_ledger_stats_total` metric ([#3148](https://github.com/stellar/go/pull/3148)).
* Stellar Core database URL is no longer required when running in captive mode ([#3150](https://github.com/stellar/go/pull/3150)).
* xdr: Add a custom marshaller for claim predicate timestamp  ([#3183](https://github.com/stellar/go/pull/3183)).

## v1.10.1

* Bump max supported protocol version to 15.

## v1.10.0

**After upgrading Horizon will rebuild its state. During this process (which can take several minutes) it will not ingest new ledgers.**

* Fixed a bug that caused a fresh instance of Horizon to be unable to sync with testnet (Protocol 14) correctly. ([#3100](https://github.com/stellar/go/pull/3100))
* Add Golang- and process-related metrics. ([#3103](https://github.com/stellar/go/pull/3103))
* New `network_passphrase` field in History Archives (added in Stellar-Core 14.1.0) is now checked. Horizon will return error if incorrect archive is used. ([#3082](https://github.com/stellar/go/pull/3082))
* Fixed a bug that caused some errors to be logged with `info` level instead of `error` level. ([#3094](https://github.com/stellar/go/pull/3094))
* Fixed a bug in `/claimable_balances` that returned 500 error instead of 400 for some requests. ([#3088](https://github.com/stellar/go/pull/3088))
* Print a friendly message when Horizon does not support the current Stellar protocol version. ([#3093](https://github.com/stellar/go/pull/3093))

## v1.9.1

* Fixed a bug that caused a fresh instance of Horizon to be unable to sync with testnet (Protocol 14) correctly. ([#3096](https://github.com/stellar/go/pull/3096))
* Use underscore in JSON fields for claim predicate to make the API consistent. ([#3086](https://github.com/stellar/go/pull/3086))

## v1.9.0

This is release adds support for the upcoming Protocol 14 upgrade. However, Horizon still maintains backwards compatibility with Protocol 13, which means it is still safe to run this release before Protocol 14 is deployed.

**After upgrading Horizon will rebuild it's state. During this process (which can take several minutes) it will not ingest new ledgers.**

The two main features of Protocol 14 are [CAP 23 Claimable Balances](https://github.com/stellar/stellar-protocol/blob/master/core/cap-0023.md) and [CAP 33 Sponsored Reserves](https://github.com/stellar/stellar-protocol/blob/master/core/cap-0033.md).
Claimable balances provide a mechanism for setting up a payment which can be claimed in the future. This allows you to make payments to accounts which are currently not able to accept them.
Sponsored Reserves allows an account to pay the reserves on behalf of another account.

In this release there is a new claimable balance resource which has a unique id, an asset (describing which asset can be claimed), an amount (the amount of the asset that can be claimed), and a list of claimants (an immutable list of accounts that could potentially claim the balance).
The `GET /claimable_balances/{id}` endpoint was added to Horizon's API to allow looking up a claimable balance by its id. See the sample response below:

```json
{
  "_links": {
    "self": {
      "href": "/claimable_balances/000000000102030000000000000000000000000000000000000000000000000000000000"
    }
  },
  "id": "000000000102030000000000000000000000000000000000000000000000000000000000",
  "asset": "native",
  "amount": "10.0000000",
  "sponsor": "GC3C4AKRBQLHOJ45U4XG35ESVWRDECWO5XLDGYADO6DPR3L7KIDVUMML",
  "last_modified_ledger": 123,
  "claimants": [
    {
      "destination": "GC3C4AKRBQLHOJ45U4XG35ESVWRDECWO5XLDGYADO6DPR3L7KIDVUMML",
      "predicate": {
        "unconditional": true
      }
    }
  ],
  "paging_token": "123-000000000102030000000000000000000000000000000000000000000000000000000000"
}
```

There is also a `GET /claimable_balances` endpoint which searches for claimable balances by asset, sponsor, or claimant destination.

To support [CAP 33 Sponsored Reserves](https://github.com/stellar/stellar-protocol/blob/master/core/cap-0033.md) we have added an optional `sponsor` attribute in the following Horizon resources: accounts, account signers, offers, trustlines, and claimable balances.
If the `sponsor` field is present it means that the account with id `sponsor` is paying for the reserves for the sponsored account / account signer / offer / trustline / claimable balance. We have also added an optional `sponsor` query parameter to the following endpoints:
* `GET /accounts`
* `GET /offers`
* `GET /claimable_balances`

If the `sponsor` query param is provided, Horizon will search for objects sponsored by the given account id.

## v1.8.2

* Fixed a bug which prevented Horizon from accepting TLS connections.

## v1.8.1

* Fixed a bug in a code ingesting fee bump transactions.

## v1.8.0

### Changes

* Added new and changed existing metrics:
  * `horizon_build_info` - contains build information in labels (`version` - Horizon version, `goversion` - Go runtime version),
  * `horizon_ingest_enable` - equals `1` if ingestion system is running, `0` otherwise,
  * `horizon_ingest_state_invalid` - equals `1` if state is invalid, `0` otherwise,
  * `horizon_db_max_open_connections` - determines the maximum possible opened DB connections,
  * `horizon_db_wait_duration_seconds_total` - changed the values to be in seconds instead of nanoseconds.
* Fixed a data race when shutting down the HTTP server. ([#2958](https://github.com/stellar/go/pull/2958)).
* Fixed emitting incorrect errors related to OrderBook Stream when shutting down the app. ([#2964](https://github.com/stellar/go/pull/2964))

### Experimental

The previous implementation of Captive Stellar-Core streams meta stream using a filesystem pipe. This implies that both Horizon and Stellar-Core had to be deployed to the same server. One of the disadvantages of such requirement is a need for detailed per-process monitoring to be able to connect potential issues (like memory leaks) to the specific service.

To solve this it's now possible to start a [`captivecore`](https://github.com/stellar/go/tree/master/exp/services/captivecore) on another machine and configure Horizon to use it in ingestion. This requires two config options set:
* `ENABLE_CAPTIVE_CORE_INGESTION=true`,
* `REMOTE_CAPTIVE_CORE_URL` - pointing to `captivecore` server.

## v1.7.1

This patch release fixes a regression introduced in 1.7.0, breaking the
 `/offers` endpoint. Thus, we recommend upgrading as soon as possible.
 
### Changes
* Fix path parameter mismatch in `/offers` endpoint
  [#2927](https://github.com/stellar/go/pull/2927).

## v1.7.0

### DB schema migration (expected migration time: < 10 mins)
  * Add new multicolumn index to improve the `/trades`'s
    endpoint performance [#2869](https://github.com/stellar/go/pull/2869).
  * Add constraints on database columns which cannot hold
    negative values [#2827](https://github.com/stellar/go/pull/2827).

### Changes
* Update Go toolchain to 1.14.6 in order to fix [golang/go#34775](https://github.com/golang/go/issues/34775),
  which caused some database queries to be executed instead of rolled back.
* Fix panic on missing command line arguments [#2872](https://github.com/stellar/go/pull/2872)
* Fix race condition where submitting a transaction to Horizon can result in a bad sequence error even though Stellar Core accepted the transaction. [#2877](https://github.com/stellar/go/pull/2877)
* Add new DB metrics ([#2844](https://github.com/stellar/go/pull/2844)):
  * `db_in_use_connections` - number of opened DB connections in use (not idle),
  * `db_wait_count` - number of connections waited for,
  * `db_wait_duration` - total time blocked waiting for a new connection.

## v1.6.0

* Add `--parallel-workers` and `--parallel-job-size` to `horizon db reingest range`. `--parallel-workers` will parallelize reingestion using the supplied number of workers. ([#2724](https://github.com/stellar/go/pull/2724))
* Remove Stellar Core's database dependency for non-ingesting instances of Horizon.  ([#2759](https://github.com/stellar/go/pull/2759))
  Horizon doesn't require access to a Stellar Core database if it is only serving HTTP request, this allows the separation of front-end and ingesting instances. 
  The following config parameters were removed:
  - `core-db-max-open-connections`
  - `core-db-max-idle-connections`
* HAL response population is implemented using Go `strings` package instead of `regexp`, improving its performance. ([#2806](https://github.com/stellar/go/pull/2806))
* Fix a bug in `POST /transactions` that could cause `tx_bad_seq` errors instead of processing a valid transaction. ([#2805](https://github.com/stellar/go/pull/2805))
* The `--connection-timeout` param is ignored in `POST /transactions`. The requests sent to that endpoint will always timeout after 30 seconds. ([#2818](https://github.com/stellar/go/pull/2818))

### Experimental

* Add experimental support for live ingestion using a Stellar Core subprocess instead of a persistent Stellar Core database.

  Stellar-core now contains an experimental feature which allows replaying ledger's metadata in-memory. This feature starts paving the way to remove the dependency between Stellar Core's database and Horizon. Requires [Stellar Core v13.2.0](https://github.com/stellar/stellar-core/releases/tag/v13.2.0).

  To try out this new experimental feature, you need to specify the following parameters when starting ingesting Horizon instance:

  - `--enable-captive-core-ingestion` or `ENABLE_CAPTIVE_CORE_INGESTION=true`.
  - `--stellar-core-binary-path` or `STELLAR_CORE_BINARY_PATH`.

## v1.5.0

### Changes

* Remove `--ingest-failed-transactions` flag. From now on Horizon will always ingest failed transactions. WARNING: If your application is using Horizon DB directly (not recommended!) remember that now it will also contain failed txs. ([#2702](https://github.com/stellar/go/pull/2702)).
* Add transaction set operation count to `history_ledger`([#2690](https://github.com/stellar/go/pull/2690)).
Extend ingestion to store the total number of operations in the transaction set and expose it in the ledger resource via `tx_set_operation_count`. This feature allows you to assess the used capacity of a transaction set.
* Fix `/metrics` end-point ([#2717](https://github.com/stellar/go/pull/2717)).
* Gracefully handle incorrect assets in the query parameters of GET `/offers` ([#2634](https://github.com/stellar/go/pull/2634)).
* Fix logging message in OrderBookStream ([#2699](https://github.com/stellar/go/pull/2699)).
* Fix data race in root endpoint ([#2745](https://github.com/stellar/go/pull/2745)).

### Experimental

* Add experimental support for database reingestion using a Stellar Core subprocess instead of a persistent Stellar Core database ([#2695](https://github.com/stellar/go/pull/2695)).

  [Stellar Core v12.3.0](https://github.com/stellar/stellar-core/releases/tag/v12.3.0) added an experimental feature which allows replaying ledger's metadata in-memory. This feature speeds up reingestion and starts paving the way to remove the dependency between Stellar Core's database and Horizon.

  For now, this is only supported while running `horizon db reingest`. To try out this new experimental feature, you need to specify the following parameters:

  - `--enable-captive-core-ingestion` or `ENABLE_CAPTIVE_CORE_INGESTION=true`.
  - `--stellar-core-binary-path` or `STELLAR_CORE_BINARY_PATH`.

### SDK Maintainers: action needed

- Add the new field `tx_set_operation_count` to the `ledger` resource ([#2690](https://github.com/stellar/go/pull/2690)). This field can be a `number` or `null`.

## v1.4.0

* Drop support for MuxedAccounts strkeys (spec'ed in [SEP23](https://github.com/stellar/stellar-protocol/blob/master/ecosystem/sep-0023.md)).
  SEP23 is still a draft and we don't want to encourage storing strkeys which may not be definite.
* Replace `SequenceProvider` implementation with one which queries the Horizon DB for sequence numbers instead of the Stellar Core DB.
* Use the Horizon DB instead of Horizon's in memory order book graph to query orderbook details for the /order_book endpoint.
* Remove JSON variant of `GET /metrics`, both in the server and client code. It's using Prometheus format by default now.
* Decreased a memory usage of initial state ingestion stage and state verifier ([#2618](https://github.com/stellar/go/pull/2618)).
* Remove `--exp-ingest-in-memory-only` Horizon flag. The in memory order book graph which powers the path finding endpoints is now updated using the Horizon DB instead of directly via ingestion ([#2630](https://github.com/stellar/go/pull/2630)).

## v1.3.0

### Breaking changes

* The type for the following attributes has been changed from `int64` to `string` ([#2555](https://github.com/stellar/go/pull/2555)):
  - Attribute `fee_charged` in [Transaction](https://www.stellar.org/developers/horizon/reference/resources/transaction.html) resource.
  - Attribute `max_fee` in [Transaction](https://www.stellar.org/developers/horizon/reference/resources/transaction.html) resource.

### Changes

* Add `last_modified_time` to account responses. `last_modified_time` is the closing time of the most recent ledger in which the account was modified ([#2528](https://github.com/stellar/go/pull/2528)).
* Balances in the Account resource are now sorted by asset code and asset issuer ([#2516](https://github.com/stellar/go/pull/2516)).
* Ingestion system has its dedicated DB connection pool ([#2560](https://github.com/stellar/go/pull/2560)).
* A new metric has been added to `/metrics` ([#2537](https://github.com/stellar/go/pull/2537) and [#2553](https://github.com/stellar/go/pull/2553)):
  - `ingest.local_latest_ledger`: a gauge with the local latest ledger,
  - `txsub.v0`: a meter counting `v0` transactions in `POST /transaction`,
  - `txsub.v1`: a meter counting `v1` transactions in `POST /transaction`,
  - `txsub.feebump`: a meter counting `feebump` transactions in `POST /transaction`.
* Fix a memory leak in the code responsible for streaming ([#2548](https://github.com/stellar/go/pull/2548), [#2575](https://github.com/stellar/go/pull/2575) and [#2576](https://github.com/stellar/go/pull/2576)).

## v1.2.2

* Fix bug which occurs when ingesting ledgers containing both fee bump and normal transactions.

## v1.2.1

### Database migration notes

This version removes two unused columns that could overflow in catchup complete deployments. If your Horizon database contains entire public network history, you should upgrade to this version as soon as possible and run `horizon db migrate up`.

### Changes

* Remove `id` columns from `history_operation_participants` and `history_transaction_participants` to prevent possible integer overflow [#2532](https://github.com/stellar/go/pull/2532).
## v1.2.0

### Scheduled Breaking Changes

* The type for the following attributes will be changed from `int64` to `string` in 1.3.0:
  - Attribute `fee_charged` in [Transaction](https://www.stellar.org/developers/horizon/reference/resources/transaction.html) resource.
  - Attribute `max_fee` in [Transaction](https://www.stellar.org/developers/horizon/reference/resources/transaction.html) resource.

The changes are required by [CAP-15](https://github.com/stellar/stellar-protocol/blob/master/core/cap-0015.md).

### Changes

* Added support for [CAP-27](https://github.com/stellar/stellar-protocol/blob/master/core/cap-0027.md) and [SEP-23](https://github.com/stellar/stellar-protocol/blob/master/ecosystem/sep-0023.md) [#2491](https://github.com/stellar/go/pull/2491).
* The XDR definition of a transaction memo is a string.
However, XDR strings are actually binary blobs with no enforced encoding.
It is possible to set the memo in a transaction envelope to a binary sequence which is not valid ASCII or unicode.
Previously, if you wanted to recover the original binary sequence for a transaction memo, you would have to decode the transaction's envelope.
In this release, we have added a `memo_bytes` field to the Horizon transaction response for transactions with `memo_type` equal `text`.
`memo_bytes` stores the base 64 encoding of the memo bytes set in the transaction envelope [#2485](https://github.com/stellar/go/pull/2485).

## v1.1.0

### **IMPORTANT**: Database migration

This version includes a significant database migration which changes the column types of `fee_charged` and `max_fee` in the `history_transactions` table from `integer` to `bigint`. This essential change paves the way for fee bump transactions ([CAP 15](https://github.com/stellar/stellar-protocol/blob/master/core/cap-0015.md)), a major improvement that will be released soon in Stellar Protocol 13.

This migration will run for a long time, especially if you have a Horizon database with full history. For reference, it took around 8 hours and 42 minutes to complete this migration on a AWS db.r4.8xlarge instance with full transaction history.

To execute the migration run `horizon db migrate up` using the Horizon v1.1.0 binary.

**Important Note**: Horizon should not be serving requests or ingesting while the migration is running. For service continuity, if you run a production Horizon deployment it is recommended that you perform the migration on a second instance and then switch over.

### Changes
* DB: Remove unnecessary duplicate indexes: `index_history_transactions_on_id`, `index_history_ledgers_on_id`, `exp_asset_stats_by_code`, and `asset_by_code` ([#2419](https://github.com/stellar/go/pull/2419)).
* DB: Remove asset_stats table which is no longer necessary ([#2419](https://github.com/stellar/go/pull/2419)).
* Validate transaction hash IDs as 64 lowercase hex chars. As such, wrongly-formatted parameters which used to cause 404 (`Not found`) errors will now cause 400 (`Bad request`) HTTP errors ([#2394](https://github.com/stellar/go/pull/2394)).
* Fix ask and bid price levels of `GET /order_book` when encountering non-canonical price values. The `limit` parameter is now respected and levels are coallesced properly. Also, `price_r` is now in canonical form ([#2400](https://github.com/stellar/go/pull/2400)).
* Added missing top-level HAL links to the `GET /` response ([#2407](https://github.com/stellar/go/pull/2407)).
* Full transaction details are now included in the `POST /transactions` response. If you submit a transaction and it succeeds, the response will match the `GET /transactions/{hash}` response ([#2406](https://github.com/stellar/go/pull/2406)).
* The following attributes are now included in the transaction resource:
    * `fee_account` (the account which paid the transaction fee)
    * `fee_bump_transaction` (only present in Protocol 13 fee bump transactions)
    * `inner_transaction` (only present in Protocol 13 fee bump transactions) ([#2406](https://github.com/stellar/go/pull/2406)).
* Add support for [CAP0018](https://github.com/stellar/stellar-protocol/blob/master/core/cap-0018.md): Fine-Grained Control of Authorization (Protocol 13) ([#2423](https://github.com/stellar/go/pull/2423)).
  - Add `is_authorized_to_maintain_liabilities` to `Balance`.
    <pre>
    "balances": [
      {
        "is_authorized": true,
        <b>"is_authorized_to_maintain_liabilities": true,</b>
        "balance": "27.1374422",
        "limit": "922337203685.4775807",
        "buying_liabilities": "0.0000000",
        "selling_liabilities": "0.0000000",
        "last_modified_ledger": 28893780,
        "asset_type": "credit_alphanum4",
        "asset_code": "USD",
        "asset_issuer": "GBSTRUSD7IRX73RQZBL3RQUH6KS3O4NYFY3QCALDLZD77XMZOPWAVTUK"
      },
      {
        "balance": "1.5000000",
        "buying_liabilities": "0.0000000",
        "selling_liabilities": "0.0000000",
        "asset_type": "native"
      }
    ]
    </pre>
  - Add `authorize_to_maintain_liabilities` to `AllowTrust` operation.
    <pre>
    {
      "id": "124042211741474817",
      "paging_token": "124042211741474817",
      "transaction_successful": true,
      "source_account": "GBSTRUSD7IRX73RQZBL3RQUH6KS3O4NYFY3QCALDLZD77XMZOPWAVTUK",
      "type": "allow_trust",
      "type_i": 7,
      "created_at": "2020-03-27T03:40:10Z",
      "transaction_hash": "a77d4ee5346d55fb8026cdcdad6e4b5e0c440c96b4627e3727f4ccfa6d199e94",
      "asset_type": "credit_alphanum4",
      "asset_code": "USD",
      "asset_issuer": "GBSTRUSD7IRX73RQZBL3RQUH6KS3O4NYFY3QCALDLZD77XMZOPWAVTUK",
      "trustee": "GBSTRUSD7IRX73RQZBL3RQUH6KS3O4NYFY3QCALDLZD77XMZOPWAVTUK",
      "trustor": "GA332TXN6BX2DYKGYB7FW5BWV2JLQKERNX4T7EUJT4MHWOW2TSGC2SPM",
      "authorize": true,
      <b>"authorize_to_maintain_liabilities": true,</b>
    }
    </pre>
  - Add effect `trustline_authorized_to_maintain_liabilities`.
    <pre>
    {
      "id": "0124042211741474817-0000000001",
      "paging_token": "124042211741474817-1",
      "account": "GBSTRUSD7IRX73RQZBL3RQUH6KS3O4NYFY3QCALDLZD77XMZOPWAVTUK",
      <b>"type": "trustline_authorized_to_maintain_liabilities",</b>
      <b>"type_i": 25,</b>
      "created_at": "2020-03-27T03:40:10Z",
      "trustor": "GA332TXN6BX2DYKGYB7FW5BWV2JLQKERNX4T7EUJT4MHWOW2TSGC2SPM",
      "asset_type": "credit_alphanum4",
      "asset_code": "USD"
    }
    </pre>
* It is no longer possible to use Redis as a mechanism for rate-limiting requests ([#2409](https://github.com/stellar/go/pull/2409)).

* Make `GET /trades` generate an empty response instead of a 404 when no
 trades are found.

## v1.0.1

### Fixed
* Fix `horizon db reap` bug which caused the command to exit without deleting any history table rows ([#2336](https://github.com/stellar/go/pull/2336)).
* The horizon reap system now also deletes rows from `history_trades`. Previously, the reap system only deleted rows from `history_operation_participants`, `history_operations`, `history_transaction_participants`, `history_transactions`, `history_ledgers`, and `history_effects` ([#2336](https://github.com/stellar/go/pull/2336)).
* Fix deadlock when running `horizon db reingest range` ([#2373](https://github.com/stellar/go/pull/2373)).
* Fix signer update effects ([#2375](https://github.com/stellar/go/pull/2375)).
* Fix incorrect error in log when shutting down the system while `verifyState` is running ([#2366](https://github.com/stellar/go/pull/2366)).
* Expose date header to CORS clients ([#2316](https://github.com/stellar/go/pull/2316)).
* Fix inconsistent ledger view in `/accounts/{id}` when streaming ([#2344](https://github.com/stellar/go/pull/2344)).

### Removed
* Dropped support for Go 1.12. ([#2346](https://github.com/stellar/go/pull/2346)).

## v1.0.0

### Before you upgrade

* If you were using the new ingestion in one of the previous versions of Horizon, you must first remove `ENABLE_EXPERIMENTAL_INGESTION` feature flag and restart all Horizon instances before deploying a new version.
* The init stage (state ingestion) for the public Stellar network requires around 1.5GB of RAM. This memory is released after the state ingestion. State ingestion is performed only once. Restarting the server will not trigger it unless Horizon has been upgraded to a newer version (with an updated ingestion pipeline). It's worth noting that the required memory will become smaller and smaller as more of the buckets in the history archive become [CAP-20](https://github.com/stellar/stellar-protocol/blob/master/core/cap-0020.md) compatible. Some endpoints are **not available** during state ingestion.
* The CPU footprint of the new ingestion is modest. We were able to successfully run ingestion on an [AWS `c5.xlarge`](https://aws.amazon.com/ec2/instance-types/c5/) instance. The init stage takes a few minutes on `c5.xlarge`. `c5.xlarge` is the equivalent of 4 vCPUs and 8GB of RAM. The definition of vCPU for the c5 large family in AWS is the following:
> The 2nd generation Intel Xeon Scalable Processors (Cascade Lake) or 1st generation Intel Xeon Platinum 8000 series (Skylake-SP) processor with a sustained all core Turbo frequency of up to 3.4GHz, and single core turbo frequency of up to 3.5 GHz.

* The state data requires an additional 6GB DB disk space for the public Stellar network (as of February 2020). The disk usage will increase when the number of Stellar ledger entries increases.
  * `accounts_signers` table: 2340 MB
  * `trust_lines` table: 2052 MB
  * `accounts` table: 1545 MB
  * `offers` table: 61 MB
  * `accounts_data` table: 15 MB
  * `exp_asset_stats` table: less than 1 MB
* A new environment variable (or command line flag) needs to be set so that Horizon can ingest state from the history archives:
   * `HISTORY_ARCHIVE_URLS="archive1,archive2,archive3"` (if you don't have your own pubnet history archive, you can use one of SDF's archives, for example `https://history.stellar.org/prd/core-live/core_live_001`)
* Horizon serves the endpoints `/paths` and `/order_book` from an in-memory graph, which is only available on ingesting instances. If some of the instances in your cluster are not configured to ingest, you can configure your proxy server to route those endpoints to the ingesting instances. This is beyond the scope of this document - consult the relevant documentation for your proxy server. A better solution for this will be released in the next Horizon version.

### New Ingestion System

The most substantial element of this release is a full rewrite of Horizon's ledger ingestion engine, which enables some key features:

* A set of important new endpoints (see below). Some of these were impossible under the previous ingestion architecture.
* An in-memory order book graph for rapid querying.
* The ability to run parallel ingestion over multiple Horizon hosts, improving service availability for production deployments.

The new engine resolves multiple issues that were present in the old system. For example:

* Horizon's coupling to Stellar-Core's database is dramatically reduced.
* Data inconsistency due to lag between endpoints is eliminated.
* Slow endpoints (path-finding for example) are now speedy.

Finally, the rearchitecting makes new reliability features possible. An example is the new internal state verifier, which guarantees consistency between the local Horizon state and the public history archives.

The [admin guide](https://github.com/stellar/go/blob/release-horizon-v0.25.0/services/horizon/internal/docs/admin.md) contains all the information needed to operate the new ingestion system.

### Added

- Add [/accounts](https://www.stellar.org/developers/horizon/reference/endpoints/accounts.html) endpoint, which allows filtering accounts that have a given signer or a trustline to an asset.
- Add [/offers](https://www.stellar.org/developers/horizon/reference/endpoints/offers.html) endpoint, which lists all offers on the network and allows filtering by seller account or by selling or buying asset.
- Add [/paths/strict-send](https://www.stellar.org/developers/horizon/reference/endpoints/path-finding-strict-send.html) endpoint, which enables discovery of optimal "strict send" paths between assets.
- Add [/paths/strict-receive](https://www.stellar.org/developers/horizon/reference/endpoints/path-finding-strict-receive.html) endpoint, which enables discovery of optimal "strict receive" paths between assets.
- Add the fields `max_fee` and `fee_charged` to [/fee_stats](https://www.stellar.org/developers/horizon/reference/endpoints/fee-stats.html).

### Breaking changes

### Changed

- Change multiple operation types to their canonical names for [operation resources](https://www.stellar.org/developers/horizon/reference/resources/operation.html) ([#2134](https://github.com/stellar/go/pull/2134)).
- Change the type of the following fields from `number` to `string`:

    - Attribute `offer_id` in [manage buy offer](https://www.stellar.org/developers/horizon/reference/resources/operation.html#manage-buy-offer) and [manage sell offer](https://www.stellar.org/developers/horizon/reference/resources/operation.html#manage-sell-offer) operations.
    - Attribute `offer_id` in `Trade` [effect](https://www.stellar.org/developers/horizon/reference/resources/effect.html#trading-effects).
    - Attribute `id` in [Offer](https://www.stellar.org/developers/horizon/reference/resources/offer.html) resource.
    - Attribute `timestamp` and `trade_count` in [Trade Aggregation](https://www.stellar.org/developers/horizon/reference/resources/trade_aggregation.html) resource.

    See [#1609](https://github.com/stellar/go/issues/1609), [#1909](https://github.com/stellar/go/pull/1909) and [#1912](https://github.com/stellar/go/issues/1912) for more details.

### Removed

- `/metrics` endpoint is no longer part of the public API. It is now served on `ADMIN_PORT/metrics`. `ADMIN_PORT` can be set using env variable or `--admin-port` CLI param.
- Remove the following fields from [/fee_stats](https://www.stellar.org/developers/horizon/reference/endpoints/fee-stats.html):

    - `min_accepted_fee`
    - `mode_accepted_fee`
    - `p10_accepted_fee`
    - `p20_accepted_fee`
    - `p30_accepted_fee`
    - `p40_accepted_fee`
    - `p50_accepted_fee`
    - `p60_accepted_fee`
    - `p70_accepted_fee`
    - `p80_accepted_fee`
    - `p90_accepted_fee`
    - `p95_accepted_fee`
    - `p99_accepted_fee`

- Remove `fee_paid` field from [Transaction resource](https://www.stellar.org/developers/horizon/reference/resources/transaction.html) (Use `fee_charged` and `max_fee` fields instead - see [#1372](https://github.com/stellar/go/issues/1372)).

## v0.24.1

* Add cache to improve performance of experimental ingestion system (#[2004](https://github.com/stellar/go/pull/2004)).
* Fix experimental ingestion bug where ledger changes were not applied in the correct order (#[2050](https://github.com/stellar/go/pull/2050)).
* Fix experimental ingestion bug where unique constraint errors are incurred when the ingestion system has to reingest state from history archive checkpoints (#[2055](https://github.com/stellar/go/pull/2055)).
* Fix experimental ingestion bug where a race condition during shutdown leads to a crash (#[2058](https://github.com/stellar/go/pull/2058)).

## v0.24.0

* Add `fee_charged` and `max_fee` objects to `/fee_stats` endpoint ([#1964](https://github.com/stellar/go/pull/1964)).
* Experimental ledger header ingestion processor ([#1949](https://github.com/stellar/go/pull/1949)).
* Improved performance of asset stats processor ([#1987](https://github.com/stellar/go/pull/1987)).
* Provide mechanism for retrying XDR stream errors ([#1899](https://github.com/stellar/go/pull/1899)).
* Emit error level log after 3 failed attempts to validate state ([#1918](https://github.com/stellar/go/pull/1918)).
* Fixed out of bounds error in ledger backend reader ([#1914](https://github.com/stellar/go/pull/1914)).
* Fixed out of bounds error in URL params handler ([#1973](https://github.com/stellar/go/pull/1973)).
* Rename `OperationFeeStats` to `FeeStats` ([#1952](https://github.com/stellar/go/pull/1952)).
* All DB queries are now cancelled when request is cancelled/timeout. ([#1950](https://github.com/stellar/go/pull/1950)).
* Fixed multiple issues connected to graceful shutdown of Horizon.

### Scheduled Breaking Changes

* All `*_accepted_fee` fields in `/fee_stats` endpoint are deprecated. Fields will be removed in Horizon 0.25.0.

Previously scheduled breaking changes reminders:

* The following operation type names have been deprecated: `path_payment`, `manage_offer` and `create_passive_offer`. The names will be changed to: `path_payment_strict_receive`, `manage_sell_offer` and `create_passive_sell_offer` in 0.25.0. This has been previously scheduled for 0.22.0 release.
* `fee_paid` field on Transaction resource has been deprecated and will be removed in 0.25.0 (previously scheduled for 0.22.0). Please use new fields added in 0.18.0: `max_fee` that defines the maximum fee the source account is willing to pay and `fee_charged` that defines the fee that was actually paid for a transaction. See [CAP-0005](https://github.com/stellar/stellar-protocol/blob/master/core/cap-0005.md) for more information.
* The type for the following attributes will be changed from `int64` to `string` in 0.25.0 (previously scheduled for 0.22.0):
  - Attribute `offer_id` in [manage buy offer](https://www.stellar.org/developers/horizon/reference/resources/operation.html#manage-buy-offer) and [manage sell offer](https://www.stellar.org/developers/horizon/reference/resources/operation.html#manage-sell-offer) operations.
  - Attribute `offer_id` in `Trade` effect.
  - Attribute `id` in [Offer](https://www.stellar.org/developers/horizon/reference/resources/offer.html) resource.
  - Attribute `timestamp` and `trade_count` in [Trade Aggregation](https://www.stellar.org/developers/horizon/reference/resources/trade_aggregation.html) resource.

Check [Beta Testing New Ingestion System](https://github.com/stellar/go/blob/master/services/horizon/internal/expingest/BETA_TESTING.md) if you want to test the new ingestion system.

## v0.23.1

* Add `ReadTimeout` to Horizon HTTP server configuration to fix potential DoS vector.

## v0.23.0

* New features in experimental ingestion (to enable: set `--enable-experimental-ingestion` CLI param or `ENABLE_EXPERIMENTAL_INGESTION=true` env variable):
  * All state-related endpoints (i.e. ledger entries) are now served from Horizon DB (except `/account/{account_id}`)

  * `/order_book` offers data is served from in-memory store ([#1761](https://github.com/stellar/go/pull/1761))

  * Add `Latest-Ledger` header with the sequence number of the most recent ledger processed by the experimental ingestion system. Endpoints built on the experimental ingestion system will always respond with data which is consistent with the ledger in `Latest-Ledger` ([#1830](https://github.com/stellar/go/pull/1830))

  * Add experimental support for filtering accounts who are trustees to an asset via `/accounts`. Example:\
  `/accounts?asset=COP:GC2GFGZ5CZCFCDJSQF3YYEAYBOS3ZREXJSPU7LUJ7JU3LP3BQNHY7YKS`\
  returns all accounts who have a trustline to the asset `COP` issued by account `GC2GFG...` ([#1835](https://github.com/stellar/go/pull/1835))

  * Experimental "Accounts For Signers" end-point now returns a full account resource ([#1876](https://github.com/stellar/go/issues/1875))
* Prevent "`multiple response.WriteHeader calls`" errors when streaming ([#1870](https://github.com/stellar/go/issues/1870))
* Fix an interpolation bug in `/fee_stats` ([#1857](https://github.com/stellar/go/pull/1857))
* Fix a bug in `/paths/strict-send` where occasionally bad paths were returned ([#1863](https://github.com/stellar/go/pull/1863))

## v0.22.2

* Fixes a bug in accounts for signer ingestion processor.

## v0.22.1

* Fixes a bug in path payment ingestion code.

## v0.22.0

* Adds support for Stellar Protocol v12.

### Scheduled Breaking Changes

* The following operation type names have been deprecated: `path_payment`, `manage_offer` and `create_passive_offer`. The names will be changed to: `path_payment_strict_receive`, `manage_sell_offer` and `create_passive_sell_offer` in 0.25.0. This has been previously scheduled for 0.22.0 release.
* `fee_paid` field on Transaction resource has been deprecated and will be removed in 0.23.0 (previously scheduled for 0.22.0). Please use new fields added in 0.18.0: `max_fee` that defines the maximum fee the source account is willing to pay and `fee_charged` that defines the fee that was actually paid for a transaction. See [CAP-0005](https://github.com/stellar/stellar-protocol/blob/master/core/cap-0005.md) for more information.
* The type for the following attributes will be changed from `int64` to `string` in 0.23.0 (previously scheduled for 0.22.0):
  - Attribute `offer_id` in [manage buy offer](https://www.stellar.org/developers/horizon/reference/resources/operation.html#manage-buy-offer) and [manage sell offer](https://www.stellar.org/developers/horizon/reference/resources/operation.html#manage-sell-offer) operations.
  - Attribute `offer_id` in `Trade` effect.
  - Attribute `id` in [Offer](https://www.stellar.org/developers/horizon/reference/resources/offer.html) resource.
  - Attribute `timestamp` and `trade_count` in [Trade Aggregation](https://www.stellar.org/developers/horizon/reference/resources/trade_aggregation.html) resource.

## v0.21.1

* Fixes a bug in initial schema migration file.

## v0.21.0

### Database migration notes

This version adds a new index on a table used by experimental ingestion system. If it has not been enabled, migration will be instant. If you migrate from a previous version with experimental ingestion system enabled database migration can take a couple minutes.

### Changes

* `/paths/strict-send` can now accept a `destination_account` parameter. If `destination_account` is provided then the endpoint will return all payment paths which terminate with an asset held by `destination_account`. Note that the endpoint will accept `destination_account` or `destination_assets` but not both. `destination_assets` is a comma separated list of assets encoded as `native` or `code:issuer`.
* `/paths/strict-receive` can now accept a `source_assets` parameter instead of `source_account` parameter. If `source_assets` is provided the endpoint will return all payment paths originating from an asset in `source_assets`. Note that the endpoint will accept `source_account` or `source_assets` but not both. `source_assets` is a comma separated list of assets encoded as `native` or `code:issuer`.
* Add experimental support for `/offers`. To enable it, set `--enable-experimental-ingestion` CLI param or `ENABLE_EXPERIMENTAL_INGESTION=true` env variable.
* When experimental ingestion is enabled a state verification routine is started every 64 ledgers to ensure a local state is the same as in history buckets. This can be disabled by setting `--ingest-disable-state-verification` CLI param or `INGEST-DISABLE-STATE-VERIFICATION` env variable.
* Add flag to apply pending migrations before running horizon. If there are pending migrations, previously you needed to run `horizon db migrate up` before running `horizon`. Those two steps can be combined into one with the `--apply-migrations` flag (`APPLY_MIGRATIONS` env variable).
* Improved the speed of state ingestion in experimental ingestion system.
* Fixed a bug in "Signers for Account" (experimental) transaction meta ingesting code.
* Fixed performance issue in Effects related endpoints.
* Fixed DoS vector in Go HTTP/2 implementation.
* Dropped support for Go 1.10, 1.11.

Check [Beta Testing New Ingestion System](https://github.com/stellar/go/blob/master/services/horizon/internal/expingest/BETA_TESTING.md) if you want to test new ingestion system.

## v0.20.1

* Add `--ingest-state-reader-temp-set` flag (`INGEST_STATE_READER_TEMP_SET` env variable) which defines the storage type used for temporary objects during state ingestion in the new ingestion system. The possible options are: `memory` (requires ~1.5GB RAM, fast) and `postgres` (stores data in temporary table in Postgres, less RAM but slower).

Check [Beta Testing New Ingestion System](https://github.com/stellar/go/blob/master/services/horizon/internal/expingest/BETA_TESTING.md) if you want to test new ingestion system.

## v0.20.0

If you want to use experimental ingestion skip this version and use v0.20.1 instead. v0.20.0 has a performance issue.

### Changes

* Experimental ingestion system is now run concurrently on all Horizon servers (with feature flag set - see below). This improves ingestion availability.
* Add experimental path finding endpoints which use an in memory order book for improved performance. To enable the endpoints set `--enable-experimental-ingestion` CLI param or `ENABLE_EXPERIMENTAL_INGESTION=true` env variable. Note that the `enable-experimental-ingestion` flag enables both the new path finding endpoints and the accounts for signer endpoint. There are two path finding endpoints. `/paths/strict-send` returns payment paths where both the source and destination assets are fixed. This endpoint is able to answer questions like: "Get me the most EUR possible for my 10 USD." `/paths/strict-receive` is the other endpoint which is an alias to the existing `/paths` endpoint.
* `--enable-accounts-for-signer` CLI param or `ENABLE_ACCOUNTS_FOR_SIGNER=true` env variable are merged with `--enable-experimental-ingestion` CLI param or `ENABLE_EXPERIMENTAL_INGESTION=true` env variable.
* Add experimental get offers by id endpoint`/offers/{id}` which uses the new ingestion system to fill up the offers table. To enable it, set `--enable-experimental-ingestion` CLI param or `ENABLE_EXPERIMENTAL_INGESTION=true` env variable.

Check [Beta Testing New Ingestion System](https://github.com/stellar/go/blob/master/services/horizon/internal/expingest/BETA_TESTING.md) if you want to test new ingestion system.

### Scheduled Breaking Changes

* `fee_paid` field on Transaction resource has been deprecated and will be removed in 0.22.0. Please use new fields added in 0.18.0: `max_fee` that defines the maximum fee the source account is willing to pay and `fee_charged` that defines the fee that was actually paid for a transaction. See [CAP-0005](https://github.com/stellar/stellar-protocol/blob/master/core/cap-0005.md) for more information. This change has been previously scheduled for 0.19.0 release.
* The following operation type names have been deprecated: `manage_offer` and `create_passive_offer`. The names will be changed to: `manage_sell_offer` and `create_passive_offer` in 0.22.0. This has been previously scheduled for 0.19.0 release.
* The type for the following attributes will be changed from `int64` to `string` in 0.22.0:
  - Attribute `offer_id` in [manage buy offer](https://www.stellar.org/developers/horizon/reference/resources/operation.html#manage-buy-offer) and [manage sell offer](https://www.stellar.org/developers/horizon/reference/resources/operation.html#manage-sell-offer) operations.
  - Attribute `offer_id` in `Trade` effect.
  - Attribute `id` in [Offer](https://www.stellar.org/developers/horizon/reference/resources/offer.html) resource.
  - Attribute `timestamp` and `trade_count` in [Trade Aggregation](https://www.stellar.org/developers/horizon/reference/resources/trade_aggregation.html) resource.

If you are an SDK maintainer, update your code to prepare for this change.

## v0.19.0

* Add `join` parameter to operations and payments endpoints. Currently, the only valid value for the parameter is `transactions`. If `join=transactions` is included in a request then the response will include a `transaction` field for each operation in the response.
* Add experimental "Accounts For Signers" endpoint. To enable it set `--enable-accounts-for-signer` CLI param or `ENABLE_ACCOUNTS_FOR_SIGNER=true` env variable. Additionally new feature requires links to history archive: CLI: `--history-archive-urls="archive1,archive2,archive3"`, env variable: `HISTORY_ARCHIVE_URLS="archive1,archive2,archive3"`. This will expose `/accounts` endpoint. This requires around 4GB of RAM for initial state ingestion.

Check [Beta Testing New Ingestion System](https://github.com/stellar/go/blob/master/services/horizon/internal/expingest/BETA_TESTING.md) if you want to test new ingestion system.

## v0.18.1

* Fixed `/fee_stats` to correctly calculate ledger capacity in protocol v11.
* Fixed `horizon db clean` command to truncate all tables.

## v0.18.0

### Breaking changes

* Horizon requires Postgres 9.5+.
* Removed `paging_token` field from `/accounts/{id}` endpoint.
* Removed `/operation_fee_stats` endpoint. Please use `/fee_stats`.

### Deprecations

* `fee_paid` field on Transaction resource has been deprecated and will be removed in 0.19.0. Two new fields have been added: `max_fee` that defines the maximum fee the source account is willing to pay and `fee_charged` that defines the fee that was actually paid for a transaction. See [CAP-0005](https://github.com/stellar/stellar-protocol/blob/master/core/cap-0005.md) for more information.
* The following operation type names have been deprecated: `manage_offer` and `create_passive_offer`. The names will be changed to: `manage_sell_offer` and `create_passive_offer` in 0.19.0.

### Changes

* The following new config parameters were added. When old `max-db-connections` config parameter is set, it has a priority over the the new params. Run `horizon help` for more information.
  * `horizon-db-max-open-connections`,
  * `horizon-db-max-idle-connections`,
  * `core-db-max-open-connections`,
  * `core-db-max-idle-connections`.
* Fixed `fee_paid` value in Transaction resource (#1358).
* Fix "int64: value out of range" errors in trade aggregations (#1319).
* Improved `horizon db reingest range` command.

## v0.17.6 - 2019-04-29

* Fixed a bug in `/order_book` when sum of amounts at a single price level exceeds `int64_max` (#1037).
* Fixed a bug generating `ERROR` level log entries for bad requests (#1186).

## v0.17.5 - 2019-04-24

* Support for stellar-core [v11.0.0](https://github.com/stellar/stellar-core/releases/tag/v11.0.0).
* Display trustline authorization state in the balances list.
* Improved actions code.
* Improved `horizon db reingest` command handling code.
* Tracking app name and version that connects to Horizon (`X-App-Name`, `X-App-Version`).

## v0.17.4 - 2019-03-14

* Support for Stellar-Core 10.3.0 (new database schema v9).
* Fix a bug in `horizon db reingest` command (no log output).
* Multiple code improvements.

## v0.17.3 - 2019-03-01

* Fix a bug in `txsub` package that caused returning invalid status when resubmitting old transactions (#969).

## v0.17.2 - 2019-02-28

* Critical fix bug

## v0.17.1 - 2019-02-28

### Changes

* Fixes high severity error in ingestion system.
* Account detail endpoint (`/accounts/{id}`) includes `last_modified_ledger` field for account and for each non-native asset balance.

## v0.17.0 - 2019-02-26

### Upgrade notes

This release introduces ingestion of failed transactions. This feature is turned off by default. To turn it on set environment variable: `INGEST_FAILED_TRANSACTIONS=true` or CLI param: `--ingest-failed-transactions=true`. Please note that ingesting failed transactions can double DB space requirements (especially important for full history deployments).

### Database migration notes

Previous versions work fine with new schema so you can migrate (`horizon db migrate up` using new binary) database without stopping the Horizon process. To reingest ledgers run `horizon db reingest` using Horizon 0.17.0 binary. You can take advantage of the new `horizon db reingest range` for parallel reingestion.

### Deprecations

* `/operation_fee_stats` is deprecated in favour of `/fee_stats`. Will be removed in v0.18.0.

### Breaking changes

* Fields removed in this version:
  * Root > `protocol_version`, use `current_protocol_version` and `core_supported_protocol_version`.
  * Ledger > `transaction_count`, use `successful_transaction_count` and `failed_transaction_count`.
  * Signer > `public_key`, use `key`.
* This Horizon version no longer supports Core <10.0.0. Horizon can still ingest version <10 ledgers.
* Error event name during streaming changed to `error` to follow W3C specification.

### Changes

* Added ingestion of failed transactions (see Upgrade notes). Use `include_failed=true` GET parameter to display failed transactions and operations in collection endpoints.
* `/fee_stats` endpoint has been extended with fee percentiles and ledger capacity usage. Both are useful in transaction fee estimations.
* Fixed a bug causing slice bounds out of range at `/account/{id}/offers` endpoint during streaming.
* Added `horizon db reingest range X Y` that reingests ledgers between X and Y sequence number (closed intervals).
* Many code improvements.

## v0.16.0 - 2019-02-04

### Upgrade notes

* Ledger > Admins need to reingest old ledgers because we introduced `successful_transaction_count` and `failed_transaction_count`.

### Database migration notes

Previous versions work fine with Horizon 0.16.0 schema so you can migrate (`horizon db migrate up`) database without stopping the Horizon process. To reingest ledgers run `horizon db reingest` using Horizon 0.16.0 binary.

### Deprecations

* Root > `protocol_version` will be removed in v0.17.0. It is replaced by `current_protocol_version` and `core_supported_protocol_version`.
* Ledger > `transaction_count` will be removed in v0.17.0.
* Signer > `public_key` will be removed in v0.17.0.

### Changes

* Improved `horizon db migrate` script. It will now either success or show a detailed message regarding why it failed.
* Fixed effects ingestion of circular payments.
* Improved account query performances for payments and operations.
* Added `successful_transaction_count` and `failed_transaction_count` to `ledger` resource.
* Fixed the wrong protocol version displayed in `root` resource by adding `current_protocol_version` and `core_supported_protocol_version`.
* Improved streaming for single objects. It won't send an event back if the current event is the same as the last event sent.
* Fixed ingesting effects of empty trades. Empty trades will be ignored during ingestion.

## v0.15.4 - 2019-01-17

* Fixed multiple issues in transaction submission subsystem.
* Support for client fingerprint headers.
* Fixed parameter checking in `horizon db backfill` command.

## v0.15.3 - 2019-01-07

* Fixed a bug in Horizon DB reaping code.
* Fixed query checking code that generated `ERROR`-level log entries for invalid input.

## v0.15.2 - 2018-12-13

* Added `horizon db init-asset-stats` command to initialize `asset_stats` table. This command should be run once before starting ingestion if asset stats are enabled (`ENABLE_ASSET_STATS=true`).
* Fixed `asset_stats` table to support longer `home_domain`s.
* Fixed slow trades DB query.

## v0.15.1 - 2018-11-09

* Fixed memory leak in SSE stream code.

## v0.15.0 - 2018-11-06

DB migrations add a new fields and indexes on `history_trades` table. This is a very large table in `CATCHUP_COMPLETE` deployments so migration may take a long time (depending on your DB hardware). Please test the migrations execution time on the copy of your production DB first.

This release contains several bug fixes and improvements:

* New `/operation_fee_stats` endpoint includes fee stats for the last 5 ledgers.
* ["Trades"](https://www.stellar.org/developers/horizon/reference/endpoints/trades.html) endpoint can now be streamed.
* In ["Trade Aggregations"](https://www.stellar.org/developers/horizon/reference/endpoints/trade_aggregations.html) endpoint, `offset` parameter has been added.
* Path finding bugs have been fixed and the algorithm has been improved. Check [#719](https://github.com/stellar/go/pull/719) for more information.
* Connections (including streams) are closed after timeout defined using `--connection-timeout` CLI param or `CONNECTION_TIMEOUT` environment variable. If Horizon is behind a load balancer with idle timeout set, it is recommended to set this to a value equal a few seconds less than idle timeout so streams can be properly closed by Horizon.
* Streams have been improved to check for updates every `--sse-update-frequency` CLI param or `SSE_UPDATE_FREQUENCY` environment variable seconds. If a new ledger has been closed in this period, new events will be sent to a stream. Previously streams checked for new events every 1 second, even when there were no new ledgers.
* Rate limiting algorithm has been changed to [GCRA](https://brandur.org/rate-limiting#gcra).
* Rate limiting in streams has been changed to be more fair. Now 1 *credit* has to be *paid* every time there's a new ledger instead of per request.
* Rate limiting can be disabled completely by setting `--per-hour-rate-limit=0` CLI param or `PER_HOUR_RATE_LIMIT=0` environment variable.
* Account flags now display `auth_immutable` value.
* Logs can be sent to a file. Destination file can be set using an environment variable (`LOG_FILE={file}`) or CLI parameter (`--log-file={file}`).

### Breaking changes

* Assets stats are disabled by default. This can be changed using an environment variable (`ENABLE_ASSET_STATS=true`) or CLI parameter (`--enable-asset-stats=true`). Please note that it has a negative impact on a DB and ingestion time.
* In ["Offers for Account"](https://www.stellar.org/developers/horizon/reference/endpoints/offers-for-account.html), `last_modified_time` field  endpoint can be `null` when ledger data is not available (has not been ingested yet).
* ["Trades for Offer"](https://www.stellar.org/developers/horizon/reference/endpoints/trades-for-offer.html) endpoint will query for trades that match the given offer on either side of trades, rather than just the "sell" offer. Offer IDs are now [synthetic](https://www.stellar.org/developers/horizon/reference/resources/trade.html#synthetic-offer-ids). You have to reingest history to update offer IDs.

### Other bug fixes

* `horizon db backfill` command has been fixed.
* Fixed `remoteAddrIP` function to support IPv6.
* Fixed `route` field in the logs when the request is rate limited.

## v0.14.2 - 2018-09-27

### Bug fixes

* Fixed and improved `txsub` package (#695). This should resolve many issues connected to `Timeout` responses.
* Improve stream error reporting (#680).
* Checking `ingest.Cursor` errors in `Session` (#679).
* Added account ID validation in `/account/{id}` endpoints (#684).

## v0.14.1 - 2018-09-19

This release contains several bug fixes:

* Assets stats can cause high CPU usage on stellar-core DB. If this slows down the database it's now possible to turn off this feature by setting `DISABLE_ASSET_STATS` feature flag. This can be set as environment variable (`DISABLE_ASSET_STATS=true`) or CLI parameter (`--disable-asset-stats=true`).
* Sometimes `/accounts/{id}/offers` returns `500 Internal Server Error` response when ledger data is not available yet (for new ledgers) or no longer available (`CATCHUP_RECENT` deployments). It's possible to set `ALLOW_EMPTY_LEDGER_DATA_RESPONSES` feature flag as environment variable (`ALLOW_EMPTY_LEDGER_DATA_RESPONSES=true`) or CLI parameter (`--allow-empty-ledger-data-responses=true`). With the flag set to `true` "Offers for Account" endpoint will return `null` in `last_modified_time` field when ledger data is not available, instead of `500 Internal Server Error` error.

### Bug fixes

* Feature flag to disable asset stats (#668).
* Feature flag to allow null ledger data in responses (#672).
* Fix empty memo field in JSON when memo_type is text (#635).
* Improved logging: some bad requests no longer generate `ERROR` level log entries (#654).
* `/friendbot` endpoint is available only when `FriendbotURL` is set in the config.

## v0.14.0 - 2018-09-06

### Breaking changes

* Offer resource `last_modified` field removed (see Bug Fixes section).
* Trade aggregations endpoint accepts only specific time ranges now (1/5/15 minutes, 1 hour, 1 day, 1 week).
* Horizon sends `Cache-Control: no-cache, no-store, max-age=0` HTTP header for all responses.

### Deprecations

* Account > Signers collection `public_key` field is deprecated, replaced by `key`.

### Changes

* Protocol V10 features:
  * New `bump_sequence` operation (as in [CAP-0001](https://github.com/stellar/stellar-protocol/blob/master/core/cap-0001.md)).
    * New [`bump_sequence`](https://www.stellar.org/developers/horizon/reference/resources/operation.html#bump-sequence) operation.
    * New `sequence_bumped` effect.
    * Please check [CAP-0001](https://github.com/stellar/stellar-protocol/blob/master/core/cap-0001.md) for new error codes for transaction submission.
  * Offer liabilities (as in [CAP-0003](https://github.com/stellar/stellar-protocol/blob/master/core/cap-0003.md)):
    * `/accounts/{id}` resources contain new fields: `buying_liabilities` and `selling_liabilities` for each entry in `balances`.
    * Please check [CAP-0003](https://github.com/stellar/stellar-protocol/blob/master/core/cap-0003.md) for new error codes for transaction submission.
* Added `source_amount` field to `path_payment` operations.
* Added `account_credited` and `account_debited` effects for `path_payment` operations.
* Friendbot link in Root endpoint is empty if not set in configuration.
* Improved `ingest` package logging.
* Improved HTTP logging (`forwarded_ip`, `route` fields, `duration` is always in seconds).
* `LOGGLY_HOST` env variable has been replaced with `LOGGLY_TAG` and is adding a tag to every log event.
* Dropped support for Go 1.8.

### Bug fixes

* New fields in Offer resource: `last_modified_ledger` and `last_modified_time`, replace buggy `last_modified` (#478).
* Fixed pagination in Trades for account endpoint (#486).
* Fixed a synchronization issue in `ingest` package (#603).
* Fixed Order Book resource links in Root endpoint.
* Fixed streaming in Offers for Account endpoint.

## v0.13.3 - 2018-08-23

### Bug fixes

* Fixed large amounts rendering in `/assets`.

## v0.13.2 - 2018-08-13

### Bug fixes

* Fixed a bug in `amount` and `price` packages triggering long calculations.

## v0.13.1 - 2018-07-26

### Bug fixes

* Fixed a conversion bug when `timebounds.max_time` is set to `INT64_MAX`.

## v0.13.0 - 2018-06-06

### Breaking changes

- `amount` field in `/assets` is now a String (to support Stellar amounts larger than `int64`).

### Changes

- Effect resource contains a new `created_at` field.
- Horizon responses are compressed.
- Ingestion errors have been improved.
- `horizon rebase` command was improved.

### Bug fixes

- Horizon now returns `400 Bad Request` for negative `cursor` values.

**Upgrade notes**

DB migrations add a new indexes on `history_trades`. This is very large table so migration may take a long time (depending on your DB hardware). Please test the migrations execution time on the copy of your production DB first.

## v0.12.3 - 2017-03-20

### Bug fixes

- Fix a service stutter caused by excessive `info` commands being issued from the root endpoint.


## v0.12.2 - 2017-03-14

This release is a bug fix release for v0.12.1 and v0.12.2.  *Please see the upgrade notes below if you did not already migrate your db for v0.12.0*

### Changes

- Remove strict validation on the `resolution` parameter for trade aggregations endpoint.  We will add this feature back in to the next major release.


## v0.12.1 - 2017-03-13

This release is a bug fix release for v0.12.0.  *Please see the upgrade notes below if you did not already migrate your db for v0.12.0*

### Bug fixes

- Fixed an issue caused by un-migrated trade rows. (https://github.com/stellar/go/issues/357)
- Command line flags are now useable for subcommands of horizon.


## v0.12.0 - 2017-03-08

Big release this time for horizon:  We've made a number of breaking changes since v0.11.0 and have revised both our database schema as well as our data ingestion system.  We recommend that you take a backup of your horizon database prior to upgrading, just in case.

### Upgrade Notes

Since this release changes both the schema and the data ingestion system, we recommend the following upgrade path to minimize downtime:

1. Upgrade horizon binaries, but do not restart the service
2. Run `horizon db migrate up` to migrate the db schema
3. Run `horizon db reingest` in a background session to begin the data reingestion process
4. Restart horizon

### Added

- Operation and payment resources were changed to add `transaction_hash` and `created_at` properties.
- The ledger resource was changed to add a `header_xdr` property.  Existing horizon installations should re-ingest all ledgers to populate the history database tables with the data.  In future versions of horizon we will disallow null values in this column.  Going forward, this change reduces the coupling of horizon to stellar-core, ensuring that horizon can re-import history even when the data is no longer stored within stellar-core's database.
- All Assets endpoint (`/assets`) that returns a list of all the assets in the system along with some stats per asset. The filters allow you to narrow down to any specific asset of interest.
- Trade Aggregations endpoint (`/trade_aggregations`) allow for efficient gathering of historical trade data. This is done by dividing a given time range into segments and aggregate statistics, for a given asset pair (`base`, `counter`) over each of these segments.

### Bug fixes

- Ingestion performance and stability has been improved.
- Changes to an account's inflation destination no longer produce erroneous "signer_updated" effects. (https://github.com/stellar/horizon/issues/390)


### Changed

- BREAKING CHANGE: The `base_fee` property of the ledger resource has been renamed to `base_fee_in_stroops`
- BREAKING CHANGE: The `base_reserve` property of the ledger resource has been renamed to `base_reserve_in_stroops` and is now expressed in stroops (rather than lumens) and as a JSON number.
- BREAKING CHANGE: The "Orderbook Trades" (`/orderbook/trades`) endpoint has been removed and replaced by the "All Trades" (`/trades`) endpoint.
- BREAKING CHANGE: The Trade resource has been modified to generalize assets as (`base`, `counter`) pairs, rather than the previous (`sold`,`bought`) pairs.
- Full reingestion (i.e. running `horizon db reingest`) now runs in reverse chronological order.

### Removed

- BREAKING CHANGE: Friendbot has been extracted to an external microservice.


## [v0.11.0] - 2017-08-15

### Bug fixes

- The ingestion system can now properly import envelopes that contain signatures that are zero-length strings.
- BREAKING CHANGE: specifying a `limit` of `0` now triggers an error instead of interpreting the value to mean "use the default limit".
- Requests that ask for more records than the maximum page size now trigger a bad request error, instead of an internal server error.
- Upstream bug fixes to xdr decoding from `github.com/stellar/go`.

### Changed

- BREAKING CHANGE: The payments endpoint now includes `account_merge` operations in the response.
- "Finished Request" log lines now include additional fields: `streaming`, `path`, `ip`, and `host`.
- Responses now include a `Content-Disposition: inline` header.


## [v0.10.1] - 2017-03-29

### Fixed
- Ingestion was fixed to protect against text memos that contain null bytes.  While memos with null bytes are legal in stellar-core, PostgreSQL does not support such values in string columns.  Horizon now strips those null bytes to fix the issue.

## [v0.10.0] - 2017-03-20

This is a fix release for v0.9.0 and v0.9.1


### Added
- Added `horizon db clear` helper command to clear previously ingested history.

### Fixed

- Embedded sql files for the database schema have been fixed agsain to be compatible with postgres 9.5. The configuration setting `row_security` has been removed from the dumped files.

## [v0.9.1] - 2017-03-20

### Fixed

- Embedded sql files for the database schema have been fixed to be compatible with postgres 9.5. The configuration setting `idle_in_transaction_session_timeout` has been removed from the dumped files.

## [v0.9.0] - 2017-03-20

This release was retracted due to a bug discovered after release.

### Added
- Horizon now exposes the stellar network protocol in several places:  It shows the currently reported protocol version (as returned by the stellar-core `info` command) on the root endpoint, and it reports the protocol version of each ledger resource.
- Trade resources now include a `created_at` timestamp.

### Fixed

- BREAKING CHANGE: The reingestion process has been updated.  Prior versions of horizon would enter a failed state when a gap between the imported history and the stellar-core database formed or when a previously imported ledger was no longer found in the stellar-core database.  This usually occurs when running stellar-core with the `CATCHUP_RECENT` config option.  With these changed, horizon will automatically trim "abandonded" ledgers: ledgers that are older than the core elder ledger.


## [v0.8.0] - 2017-02-07

### Added

- account signer resources now contain a type specifying the type of the signer: `ed25519_public_key`, `sha256_hash`, and `preauth_tx` are the present values used for the respective signer types.

### Changed

- The `public_key` field on signer effects and an account's signer summary has been renamed to `key` to reflect that new signer types are not necessarily specifying a public key anymore.

### Deprecated

- The `public_key` field on account signers and signer effects are deprecated

## [v0.7.1] - 2017-01-12

### Bug fixes

- Trade resources now include "bought_amount" and "sold_amount" fields when being viewed through the "Orderbook Trades" endpoint.
- Fixes #322: orderbook summaries with over 20 bids now return the correct price levels, starting with the closest to the spread.

## [v0.7.0] - 2017-01-10

### Added

- The account resource now includes links to the account's trades and data values.

### Bug fixes

- Fixes paging_token attribute of account resource
- Fixes race conditions in friendbot
- Fixes #202: Add price and price_r to "manage_offer" operation resources
- Fixes #318: order books for the native currency now filters correctly.

## [v0.6.2] - 2016-08-18

### Bug fixes

- Fixes streaming (SSE) requests, which were broken in v0.6.0

## [v0.6.1] - 2016-07-26

### Bug fixes

- Fixed an issue where accounts were not being properly returned when the  history database had no record of the account.


## [v0.6.0] - 2016-07-20

This release contains the initial implementation of the "Abridged History System".  It allows a horizon system to be operated without complete knowledge of the ledger's history.  With this release, horizon will start ingesting data from the earliest point known to the connected stellar-core instance, rather than ledger 1 as it behaved previously.  See the admin guide section titled "Ingesting stellar-core data" for more details.

### Added

- *Elder* ledgers have been introduced:  An elder ledger is the oldest ledger known to a db.  For example, the `core_elder_ledger` attribute on the root endpoint refers to the oldest known ledger stored in the connected stellar-core database.
- Added the `history-retention-count` command line flag, used to specify the amount of historical data to keep in the history db.  This is expressed as a number of ledgers, for example a value of `362880` would retain roughly 6 weeks of data given an average of 10 seconds per ledger.
- Added the `history-stale-threshold` command line flag to enable stale history protection.  See the admin guide for more info.
- Horizon now reports the last ledger ingested to stellar-core using the `setcursor` command.
- Requests for data that precede the recorded window of history stored by horizon will receive a `410 Gone` http response to allow software to differentiate from other "not found" situations.
- The new `db reap` command will manually trigger the deletion of unretained historical data
- A background process on the server now deletes unretained historical once per hour.

### Changed

- BREAKING: When making a streaming request, a normal error response will be returned if an error occurs prior to sending the first event.  Additionally, the initial http response and streaming preamble will not be sent until the first event is available.
- BREAKING: `horizon_latest_ledger` has renamed to `history_latest_ledger`
- Horizon no longer needs to begin the ingestion of historical data from ledger sequence 1.
- Rows in the `history_accounts` table are no longer identified using the "Total Order ID" that other historical records  use, but are rather using a simple auto-incremented id.

### Removed

- The `/accounts` endpoint, which lets a consumer page through the entire set of accounts in the ledger, has been removed.  The change from complete to an abridged history in horizon makes the endpoint mostly useless, and after consulting with the community we have decided to remove the endpoint.

## [v0.5.1] - 2016-04-28

### Added

  - ManageData operation data is now rendered in the various operation end points.

### Bug fixes

- Transaction memos that contain utf-8 are now properly rendered in browsers by properly setting the charset of the http response.

## [v0.5.0] - 2016-04-22

### Added

- BREAKING: Horizon can now import data from stellar-core without the aid of the horizon-importer project.  This process is now known as "ingestion", and is enabled by either setting the `INGEST` environment variable to "true" or specifying "--ingest" on the launch arguments for the horizon process.  Only one process should be running in this mode for any given horizon database.
- Add `horizon db init`, used to install the latest bundled schema for the horizon database.
- Add `horizon db reingest` command, used to update outdated or corrupt horizon database information.  Admins may now use `horizon db reingest outdated` to migrate any old data when updated horizon.
- Added `network_passphrase` field to root resource.
- Added `fee_meta_xdr` field to transaction resource.

### Bug fixes
- Corrected casing on the "offers" link of an account resource.

## [v0.4.0] - 2016-02-19

### Added

- Add `horizon db migrate [up|down|redo]` commands, used for installing schema migrations.  This work is in service of porting the horizon-importer project directly to horizon.
- Add support for TLS: specify `--tls-cert` and `--tls-key` to enable.
- Add support for HTTP/2.  To enable, use TLS.

### Removed

- BREAKING CHANGE: Removed support for building on go versions lower than 1.6

## [v0.3.0] - 2016-01-29

### Changes

- Fixed incorrect `source_amount` attribute on pathfinding responses.
- BREAKING CHANGE: Sequence numbers are now encoded as strings in JSON responses.
- Fixed broken link in the successful response to a posted transaction

## [v0.2.0] - 2015-12-01
### Changes

- BREAKING CHANGE: the `address` field of a signer in the account resource has been renamed to `public_key`.
- BREAKING CHANGE: the `address` on the account resource has been renamed to `account_id`.

## [v0.1.1] - 2015-12-01

### Added
- Github releases are created from tagged travis builds automatically

[v0.11.0]: https://github.com/stellar/horizon/compare/v0.10.1...v0.11.0
[v0.10.1]: https://github.com/stellar/horizon/compare/v0.10.0...v0.10.1
[v0.10.0]: https://github.com/stellar/horizon/compare/v0.9.1...v0.10.0
[v0.9.1]: https://github.com/stellar/horizon/compare/v0.9.0...v0.9.1
[v0.9.0]: https://github.com/stellar/horizon/compare/v0.8.0...v0.9.0
[v0.8.0]: https://github.com/stellar/horizon/compare/v0.7.1...v0.8.0
[v0.7.1]: https://github.com/stellar/horizon/compare/v0.7.0...v0.7.1
[v0.7.0]: https://github.com/stellar/horizon/compare/v0.6.2...v0.7.0
[v0.6.2]: https://github.com/stellar/horizon/compare/v0.6.1...v0.6.2
[v0.6.1]: https://github.com/stellar/horizon/compare/v0.6.0...v0.6.1
[v0.6.0]: https://github.com/stellar/horizon/compare/v0.5.1...v0.6.0
[v0.5.1]: https://github.com/stellar/horizon/compare/v0.5.0...v0.5.1
[v0.5.0]: https://github.com/stellar/horizon/compare/v0.4.0...v0.5.0
[v0.4.0]: https://github.com/stellar/horizon/compare/v0.3.0...v0.4.0
[v0.3.0]: https://github.com/stellar/horizon/compare/v0.2.0...v0.3.0
[v0.2.0]: https://github.com/stellar/horizon/compare/v0.1.1...v0.2.0
[v0.1.1]: https://github.com/stellar/horizon/compare/v0.1.0...v0.1.1<|MERGE_RESOLUTION|>--- conflicted
+++ resolved
@@ -7,16 +7,13 @@
 
 ### Changes
 
-<<<<<<< HEAD
 - Update XDR definitions for soroban usage ([4576](https://github.com/stellar/go/pull/4576))
 - Include InvokeHostFunction Details on Operation API resources ([4608](https://github.com/stellar/go/pull/4608))
-=======
 - Add support for BucketListDB params in captive core cfg/.toml file and enable BucketListDB by default when `--captive-core-use-db` set and `stellar-core` version >= 19.6. If `--captive-core-use-db` set but `stellar-core` version < 19.6, on-disk sqlite db used. This update will not automatically trigger a state rebuild. However, if EXPERIMENTAL_BUCKETLIST_DB is set to false in the captive-core toml, a state rebuild will be triggered ([4733](https://github.com/stellar/go/pull/4733)).
 
 ### Fixes
 
 * Update error when setting `BUCKET_DIR_PATH` and using Captive Core ([4736](https://github.com/stellar/go/pull/4736)).
->>>>>>> 7258f50c
 
 ## 2.23.1
 
