--- conflicted
+++ resolved
@@ -98,17 +98,9 @@
 	case qp.AccountID != "":
 		query.ForAccount(ctx, qp.AccountID)
 	case qp.ClaimableBalanceID != "":
-<<<<<<< HEAD
-		cbID, parseErr := balanceIDHex2XDR(qp.ClaimableBalanceID, "claimable_balance_id")
-		if parseErr != nil {
-			return nil, parseErr
-		}
-		query.ForClaimableBalance(ctx, cbID)
+		query.ForClaimableBalance(ctx, qp.ClaimableBalanceID)
 	case qp.LiquidityPoolID != "":
 		query.ForLiquidityPool(ctx, qp.LiquidityPoolID)
-=======
-		query.ForClaimableBalance(ctx, qp.ClaimableBalanceID)
->>>>>>> 139609f7
 	case qp.LedgerID > 0:
 		query.ForLedger(ctx, int32(qp.LedgerID))
 	case qp.TransactionHash != "":
