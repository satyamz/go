--- conflicted
+++ resolved
@@ -785,22 +785,6 @@
 	}
 }
 
-<<<<<<< HEAD
-func (q *Q) NewOffersBatchInsertBuilder(maxBatchSize int) OffersBatchInsertBuilder {
-	return &offersBatchInsertBuilder{
-		builder: db.BatchInsertBuilder{
-			Table:        q.GetTable("offers"),
-=======
-func (q *Q) NewTrustLinesBatchInsertBuilder(maxBatchSize int) TrustLinesBatchInsertBuilder {
-	return &trustLinesBatchInsertBuilder{
-		builder: db.BatchInsertBuilder{
-			Table:        q.GetTable("trust_lines"),
->>>>>>> 0599e816
-			MaxBatchSize: maxBatchSize,
-		},
-	}
-}
-
 // ElderLedger loads the oldest ledger known to the history database
 func (q *Q) ElderLedger(ctx context.Context, dest interface{}) error {
 	return q.GetRaw(ctx, dest, `SELECT COALESCE(MIN(sequence), 0) FROM history_ledgers`)
