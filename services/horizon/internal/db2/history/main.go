--- conflicted
+++ resolved
@@ -754,22 +754,6 @@
 	}
 }
 
-<<<<<<< HEAD
-func (q *Q) NewAccountDataBatchInsertBuilder(maxBatchSize int) AccountDataBatchInsertBuilder {
-	return &accountDataBatchInsertBuilder{
-		builder: db.BatchInsertBuilder{
-			Table:        q.GetTable("accounts_data"),
-=======
-func (q *Q) NewTrustLinesBatchInsertBuilder(maxBatchSize int) TrustLinesBatchInsertBuilder {
-	return &trustLinesBatchInsertBuilder{
-		builder: db.BatchInsertBuilder{
-			Table:        q.GetTable("trust_lines"),
->>>>>>> 139609f7
-			MaxBatchSize: maxBatchSize,
-		},
-	}
-}
-
 // ElderLedger loads the oldest ledger known to the history database
 func (q *Q) ElderLedger(ctx context.Context, dest interface{}) error {
 	return q.GetRaw(ctx, dest, `SELECT COALESCE(MIN(sequence), 0) FROM history_ledgers`)
