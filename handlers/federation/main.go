// Package federation provides a pluggable handler that satisfies the Stellar
// federation protocol.  Add an instance of `Handler` onto your router to allow
// a server to satisfy the protocol.
//
// The central type in this package is the "Driver" interfaces.  Implementing
// these interfaces allows a developer to plug in their own back end, whether it
// be a RDBMS, a KV store, or even just an in memory data structure.
//
// A pre-baked implementation of `Driver` and `ReverseDriver` that provides
// simple access to SQL systems is included. See `SQLDriver` for more details.
package federation

import (
	"database/sql"
	"net/url"
	"sync"

	"github.com/stellar/go/support/db"
)

// Driver represents a data source against which federation queries can be
// executed.
type Driver interface {
	// LookupRecord is called when a handler receives a so-called "name"
	// federation request to lookup a `Record` using the provided stellar address.
	// An implementation should return a nil `*Record` value if the lookup
	// successfully executed but no result was found.
	LookupRecord(name string, domain string) (*Record, error)
}

// ErrorResponse represents the JSON response sent to a client when the request
// triggered an error.
type ErrorResponse struct {
	Code    string `json:"code"`
	Message string `json:"message"`
}

// Handler represents an http handler that can service http requests that
// conform to the Stellar federation protocol.  This handler should be added to
// your chosen mux at the path `/federation` (and for good measure
// `/federation/` if your middleware doesn't normalize trailing slashes).
type Handler struct {
	// Driver is the backend against which queries will be evaluated.
	Driver Driver
}

// Record represents the result from the database when performing a
// federation request.
type Record struct {
	AccountID string `db:"id"`
	MemoType  string `db:"memo_type"`
	Memo      string `db:"memo"`
}

// ReverseDriver represents a data source against which federation queries can
// be executed.
type ReverseDriver interface {
	// LookupReverseRecord is called when a handler receives a "reverse"
	// federation request to lookup a `ReverseRecord` using the provided strkey
	// encoded accountID. An implementation should return a nil `*ReverseRecord`
	// value if the lookup successfully executed but no result was found.
	LookupReverseRecord(accountID string) (*ReverseRecord, error)
}

// ForwardDriver represents a data source against which forward queries can
// be executed.
type ForwardDriver interface {
	// Forward is called when a handler receives a so-called "forward"
	// federation request to lookup a `Record` using the provided data (ex. bank
	// account number).
	// An implementation should return a nil `*Record` value if the lookup
	// successfully executed but no result was found.
	LookupForwardingRecord(query url.Values) (*Record, error)
}

// ReverseRecord represents the result from performing a "Reverse federation"
// lookup, in which an Account ID is used to lookup an associated address.
type ReverseRecord struct {
	Name   string `db:"name"`
	Domain string `db:"domain"`
}

// ReverseSQLDriver provides a `ReverseDriver` implementation based upon a SQL
// Server.  See `SQLDriver`, the forward only version, for more details.
type ReverseSQLDriver struct {
	SQLDriver

	// LookupReverseRecordQuery is a SQL query used for performing "reverse"
	// federation queries.  This query should accomodate a single parameter, using
	// "?" as the placeholder.  This provided parameter will be a strkey-encoded
	// stellar account id to lookup, such as
	// "GDOP3VI4UA5LS7AMLJI66RJUXEQ4HX46WUXTRTJGI5IKDLNWUBOW3FUK".
	LookupReverseRecordQuery string
}

// SQLDriver represents an implementation of `Driver` that
// provides a simple way to incorporate a SQL-backed federation handler into an
// application.  Note: this type is not designed for dynamic configuration
// changes.  Once a method is called on the struct the public fields of this
// struct should be considered frozen.
type SQLDriver struct {
	// DB is the target database that federation queries will be executed against
	DB *sql.DB

	// Dialect is the type of database peer field `DB` is communicating with.  It
	// is equivalent to the `driverName` params used in a call to `sql.Open` from
	// the standard library.
	Dialect string

	// LookupRecordQuery is a SQL query used for performing "forward" federation
	// queries.  This query should accomodate one or two parameters, using "?" as
	// the placeholder.  This provided parameters will be a name and domain
	LookupRecordQuery string

	init sync.Once
<<<<<<< HEAD
	db   *db.Repo
=======
	db   *db.Session
}

// SuccessResponse represents the successful JSON response that will be
// delivered to a client.
type SuccessResponse struct {
	StellarAddress string `json:"stellar_address"`
	AccountID      string `json:"account_id"`
	MemoType       string `json:"memo_type,omitempty"`
	Memo           string `json:"memo,omitempty"`
>>>>>>> f2728648
}<|MERGE_RESOLUTION|>--- conflicted
+++ resolved
@@ -113,18 +113,5 @@
 	LookupRecordQuery string
 
 	init sync.Once
-<<<<<<< HEAD
-	db   *db.Repo
-=======
 	db   *db.Session
-}
-
-// SuccessResponse represents the successful JSON response that will be
-// delivered to a client.
-type SuccessResponse struct {
-	StellarAddress string `json:"stellar_address"`
-	AccountID      string `json:"account_id"`
-	MemoType       string `json:"memo_type,omitempty"`
-	Memo           string `json:"memo,omitempty"`
->>>>>>> f2728648
 }