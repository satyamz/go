name: Horizon

on:
  push:
    branches: [master]
  pull_request:

jobs:
  integration:
    name: Integration tests
    strategy:
      matrix:
        os: [ubuntu-22.04]
        go: ["1.22", "1.23"]
        pg: [12, 16]
        protocol-version: [22,23]
    runs-on: ${{ matrix.os }}
    services:
      postgres:
        image: postgres:${{ matrix.pg }}
        env:
          POSTGRES_USER: postgres
          POSTGRES_DB: postgres
          POSTGRES_PASSWORD: postgres
        options: >-
          --health-cmd pg_isready
          --health-interval 10s
          --health-timeout 5s
          --health-retries 5
        ports:
          - 5432:5432
    env:
      HORIZON_INTEGRATION_TESTS_ENABLED: true
      HORIZON_INTEGRATION_TESTS_CORE_MAX_SUPPORTED_PROTOCOL: ${{ matrix.protocol-version }}
      PROTOCOL_22_CORE_DEBIAN_PKG_VERSION: 22.3.1-2509.c2e465a3e.focal~do~not~use~in~prd
      PROTOCOL_22_CORE_DOCKER_IMG: stellar/unsafe-stellar-core:22.3.1-2509.c2e465a3e.focal-do-not-use-in-prd
      PROTOCOL_22_STELLAR_RPC_DOCKER_IMG: stellar/stellar-rpc:23.0.0-rc1-116
      PROTOCOL_23_CORE_DEBIAN_PKG_VERSION: 22.3.1-2509.c2e465a3e.focal~do~not~use~in~prd
      PROTOCOL_23_CORE_DOCKER_IMG: stellar/unsafe-stellar-core:22.3.1-2509.c2e465a3e.focal-do-not-use-in-prd
      PROTOCOL_23_STELLAR_RPC_DOCKER_IMG: stellar/stellar-rpc:23.0.0-rc1-116
      PGHOST: localhost
      PGPORT: 5432
      PGUSER: postgres
      PGPASSWORD: postgres
      PGDATABASE: postgres
    steps:
      - uses: actions/checkout@v3
        with:
          # For pull requests, build and test the PR head not a merge of the PR with the destination.
          ref: ${{ github.event.pull_request.head.sha || github.ref }}
          # We need to full history for git-restore-mtime to know what modification dates to use.
          # Otherwise, the Go test cache will fail (due to the modification time of fixtures changing).
          fetch-depth: "0"

      # In order to debug the integration tests, run 'touch continue' once you connect to the ssh session
      #
      # - name: Setup upterm session
      #  uses: lhotari/action-upterm@d23c2722bdab893785c9fbeae314cbf080645bd7
      #  with:
      #    ## limits ssh access and adds the ssh public key for the user which triggered the workflow
      #    limit-access-to-actor: true
      #    ## limits ssh access and adds the ssh public keys of the listed GitHub users
      #    limit-access-to-users: <yourGithubUser>

      - uses: ./.github/actions/setup-go
        with:
          go-version: ${{ matrix.go }}

      - name: Pull and set Stellar Core image
        shell: bash
        run: |
          docker pull "$PROTOCOL_${{ matrix.protocol-version }}_CORE_DOCKER_IMG"
          echo HORIZON_INTEGRATION_TESTS_DOCKER_IMG="$PROTOCOL_${{ matrix.protocol-version }}_CORE_DOCKER_IMG" >> $GITHUB_ENV

      - name: Pull and set Stellar RPC image
        shell: bash
        run: |
          docker pull "$PROTOCOL_${{ matrix.protocol-version }}_STELLAR_RPC_DOCKER_IMG"
          echo HORIZON_INTEGRATION_TESTS_STELLAR_RPC_DOCKER_IMG="$PROTOCOL_${{ matrix.protocol-version }}_STELLAR_RPC_DOCKER_IMG" >> $GITHUB_ENV

      - name: Install core
        run: |
          # Workaround for https://github.com/actions/virtual-environments/issues/5245,
          # libc++1-8 won't be installed if another version is installed (but apt won't give you a helpul
          # message about why the installation fails)
          sudo apt list --installed | grep libc++
          sudo apt-get remove -y libc++1-* libc++abi1-* || true

          sudo wget -qO - https://apt.stellar.org/SDF.asc | APT_KEY_DONT_WARN_ON_DANGEROUS_USAGE=true sudo apt-key add -
          sudo bash -c 'echo "deb https://apt.stellar.org focal unstable" > /etc/apt/sources.list.d/SDF-unstable.list'
          sudo apt-get update && sudo apt-get install -y stellar-core="$PROTOCOL_${{ matrix.protocol-version }}_CORE_DEBIAN_PKG_VERSION"
          echo "Using stellar core version $(stellar-core version)"
          echo 'HORIZON_INTEGRATION_TESTS_CAPTIVE_CORE_BIN=/usr/bin/stellar-core' >> $GITHUB_ENV

      - name: Build Horizon reproducible build
        run: |
          go build -v -trimpath -buildvcs=false ./services/horizon
          touch empty

      - name: Calculate the source hash
        id: calculate_source_hash
        run: |
          combined_hash=$(echo "horizon-hash-${{ hashFiles('./horizon') }}-${{ hashFiles('./clients/horizonclient/**') }}-${{ hashFiles('./protocols/horizon/**') }}-${{ hashFiles('./txnbuild/**') }}-${{ hashFiles('./ingest/**') }}-${{ hashFiles('./xdr/**') }}-${{ hashFiles('./services/**') }}-${{ env.PROTOCOL_21_CORE_DOCKER_IMG }}-${{ env.PROTOCOL_21_RPC_DOCKER_IMG }}-${{ env.PROTOCOL_21_CORE_DEBIAN_PKG_VERSION }}-${{ env.PREFIX }}" | sha256sum | cut -d ' ' -f 1)
          echo "COMBINED_SOURCE_HASH=$combined_hash" >> "$GITHUB_ENV"

      - name: Restore Horizon binary and integration tests source hash to cache
        id: horizon_binary_tests_hash
        uses: actions/cache/restore@v4
        with:
          path: ./empty
          lookup-only: true
          key: ${{ env.COMBINED_SOURCE_HASH }}

      - if: ${{ steps.horizon_binary_tests_hash.outputs.cache-hit != 'true' }}
        run: go test -race -timeout 65m -v ./services/horizon/internal/integration/...

      - name: Save Horizon binary and integration tests source hash to cache
        if: ${{ success() && steps.horizon_binary_tests_hash.outputs.cache-hit != 'true' }}
        uses: actions/cache/save@v4
        with:
          path: ./empty
          key: ${{ env.COMBINED_SOURCE_HASH }}

  verify-range:
    name: Test (and push) verify-range image
    runs-on: ubuntu-22.04
    env:
      GO_VERSION: 1.23.4
<<<<<<< HEAD
      STELLAR_CORE_VERSION: 23.0.0.1-2488.23.0.0rc.1.472e3e69d.jammy
      CAPTIVE_CORE_STORAGE_PATH: /tmp
=======
      STELLAR_CORE_VERSION: 22.3.0-2485.e643061a4.jammy
>>>>>>> a356b55b
    steps:
      - uses: actions/checkout@v3
        with:
          # For pull requests, build and test the PR head not a merge of the PR with the destination.
          ref: ${{ github.event.pull_request.head.sha || github.ref }}

      - name: Build and test the Verify Range Docker image
        run: |
          docker build --build-arg="GO_VERSION=$GO_VERSION" --build-arg="STELLAR_CORE_VERSION=$STELLAR_CORE_VERSION" -f services/horizon/docker/verify-range/Dockerfile -t stellar/horizon-verify-range services/horizon/docker/verify-range/
          # Any range should do for basic testing, this range was chosen pretty early in history so that it only takes a few mins to run
          docker run -e BRANCH=$(git rev-parse HEAD) -e FROM=10000063 -e TO=10000127 stellar/horizon-verify-range

      # Push image
      - if: github.ref == 'refs/heads/master'
        name: Login to DockerHub
        uses: docker/login-action@bb984efc561711aaa26e433c32c3521176eae55b
        with:
          username: ${{ secrets.DOCKERHUB_USERNAME }}
          password: ${{ secrets.DOCKERHUB_TOKEN }}

      - if: github.ref == 'refs/heads/master'
        name: Push to DockerHub
        run: docker push stellar/horizon-verify-range:latest<|MERGE_RESOLUTION|>--- conflicted
+++ resolved
@@ -126,12 +126,7 @@
     runs-on: ubuntu-22.04
     env:
       GO_VERSION: 1.23.4
-<<<<<<< HEAD
-      STELLAR_CORE_VERSION: 23.0.0.1-2488.23.0.0rc.1.472e3e69d.jammy
-      CAPTIVE_CORE_STORAGE_PATH: /tmp
-=======
       STELLAR_CORE_VERSION: 22.3.0-2485.e643061a4.jammy
->>>>>>> a356b55b
     steps:
       - uses: actions/checkout@v3
         with:
