name: Horizon release

on:
  push:
    tags: ['horizon-v*']

jobs:

  publish-artifacts:
    runs-on: ubuntu-20.04
    name: Upload artifacts to GitHub release
    steps:
      - name: Run deprecation tests
        shell: bash
        run: |
          export VERSION=${GITHUB_REF_NAME#horizon-v}
          echo "Searching for \"Action needed in release ${VERSION}\" tags..."
          # Negate the result so process exits with 1 if anything found
          ! egrep -irn -A 1 --include=*.go "Action.+needed.+in.+release:.+$VERSION" ./

      - uses: actions/checkout@v2

      - uses: ./.github/actions/setup-go
        with:
<<<<<<< HEAD
          go-version: "1.20"
=======
          go-version: 1.20.1
>>>>>>> 3c07dbb8

      - name: Check dependencies
        run: ./gomod.sh

      - name: Build binaries
        run: go run ./support/scripts/build_release_artifacts/main.go

      - name: Upload binaries to release
        uses: svenstaro/upload-release-action@483c1e56f95e88835747b1c7c60581215016cbf2
        with:
          repo_token: ${{ secrets.GITHUB_TOKEN }}
          tag: ${{ github.ref_name }}
          file: ./dist/*
          file_glob: true
          overwrite: true<|MERGE_RESOLUTION|>--- conflicted
+++ resolved
@@ -22,11 +22,7 @@
 
       - uses: ./.github/actions/setup-go
         with:
-<<<<<<< HEAD
-          go-version: "1.20"
-=======
-          go-version: 1.20.1
->>>>>>> 3c07dbb8
+          go-version: "1.20.1"
 
       - name: Check dependencies
         run: ./gomod.sh
