GIT
  remote: https://github.com/stellar/xdrgen.git
<<<<<<< HEAD
  revision: 5005b988eed0276a346f0a6173f798033000b3af
  ref: refs/pull/65/head
=======
  revision: 7d53fb17bcb6155d916db09e48c880aae42f624d
  ref: master
>>>>>>> aa089ae1
  specs:
    xdrgen (0.1.1)
      activesupport (~> 6)
      memoist (~> 0.11.0)
      slop (~> 3.4)
      treetop (~> 1.5.3)

GEM
  remote: https://rubygems.org/
  specs:
    activesupport (6.1.4.1)
      concurrent-ruby (~> 1.0, >= 1.0.2)
      i18n (>= 1.6, < 2)
      minitest (>= 5.1)
      tzinfo (~> 2.0)
      zeitwerk (~> 2.3)
    addressable (2.8.0)
      public_suffix (>= 2.0.2, < 5.0)
    coderay (1.1.3)
    concurrent-ruby (1.1.9)
    faraday (1.8.0)
      faraday-em_http (~> 1.0)
      faraday-em_synchrony (~> 1.0)
      faraday-excon (~> 1.1)
      faraday-httpclient (~> 1.0.1)
      faraday-net_http (~> 1.0)
      faraday-net_http_persistent (~> 1.1)
      faraday-patron (~> 1.0)
      faraday-rack (~> 1.0)
      multipart-post (>= 1.2, < 3)
      ruby2_keywords (>= 0.0.4)
    faraday-em_http (1.0.0)
    faraday-em_synchrony (1.0.0)
    faraday-excon (1.1.0)
    faraday-httpclient (1.0.1)
    faraday-net_http (1.0.1)
    faraday-net_http_persistent (1.2.0)
    faraday-patron (1.0.0)
    faraday-rack (1.0.0)
    i18n (1.8.11)
      concurrent-ruby (~> 1.0)
    memoist (0.11.0)
    method_source (1.0.0)
    minitest (5.14.4)
    multipart-post (2.1.1)
    netrc (0.11.0)
    octokit (4.21.0)
      faraday (>= 0.9)
      sawyer (~> 0.8.0, >= 0.5.3)
    polyglot (0.3.5)
    pry (0.14.1)
      coderay (~> 1.1)
      method_source (~> 1.0)
    public_suffix (4.0.6)
    rake (13.0.6)
    ruby2_keywords (0.0.5)
    sawyer (0.8.2)
      addressable (>= 2.3.5)
      faraday (> 0.8, < 2.0)
    slop (3.6.0)
    treetop (1.5.3)
      polyglot (~> 0.3)
    tzinfo (2.0.4)
      concurrent-ruby (~> 1.0)
    zeitwerk (2.5.1)

PLATFORMS
  ruby

DEPENDENCIES
  netrc
  octokit
  pry
  rake
  xdrgen!

BUNDLED WITH
   2.2.29<|MERGE_RESOLUTION|>--- conflicted
+++ resolved
@@ -1,12 +1,7 @@
 GIT
   remote: https://github.com/stellar/xdrgen.git
-<<<<<<< HEAD
-  revision: 5005b988eed0276a346f0a6173f798033000b3af
-  ref: refs/pull/65/head
-=======
   revision: 7d53fb17bcb6155d916db09e48c880aae42f624d
   ref: master
->>>>>>> aa089ae1
   specs:
     xdrgen (0.1.1)
       activesupport (~> 6)
